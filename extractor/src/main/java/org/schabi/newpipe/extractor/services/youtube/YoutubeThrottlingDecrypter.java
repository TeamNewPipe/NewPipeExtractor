--- conflicted
+++ resolved
@@ -35,23 +35,13 @@
  */
 public class YoutubeThrottlingDecrypter {
 
-<<<<<<< HEAD
     public static final Pattern N_PARAM_PATTERN = Pattern.compile("[&?]n=([^&]+)");
     public static final Pattern FUNCTION_NAME_PATTERN = Pattern.compile(
-            "\\.get\\(\"n\"\\)\\)&&\\(b=([a-zA-Z0-9$]+)(?:\\[(\\d+)])?\\([a-zA-Z0-9]\\)");
-
-    public static final Map<String, String> N_PARAMS_CACHE = new HashMap<>();
-    @SuppressWarnings("StaticVariableName") public static String FUNCTION;
-    @SuppressWarnings("StaticVariableName") public static String FUNCTION_NAME;
-=======
-    private static final Pattern N_PARAM_PATTERN = Pattern.compile("[&?]n=([^&]+)");
-    private static final Pattern FUNCTION_NAME_PATTERN = Pattern.compile(
             "\\.get\\(\"n\"\\)\\)&&\\(b=([a-zA-Z0-9$]+)(?:\\[(\\d+)])?\\([a-zA-Z0-9]\\)");
 
     private static final Map<String, String> N_PARAMS_CACHE = new HashMap<>();
     @SuppressWarnings("StaticVariableName") private static String FUNCTION;
     @SuppressWarnings("StaticVariableName") private static String FUNCTION_NAME;
->>>>>>> 8c5f014a
 
     private final String functionName;
     private final String function;
