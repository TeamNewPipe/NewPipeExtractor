package org.schabi.newpipe.extractor.services.youtube.search;

import org.hamcrest.CoreMatchers;
import org.junit.BeforeClass;
import org.junit.Ignore;
import org.junit.Test;
import org.schabi.newpipe.DownloaderTestImpl;
import org.schabi.newpipe.extractor.InfoItem;
import org.schabi.newpipe.extractor.ListExtractor;
import org.schabi.newpipe.extractor.NewPipe;
import org.schabi.newpipe.extractor.channel.ChannelInfoItem;
import org.schabi.newpipe.extractor.services.youtube.extractors.YoutubeSearchExtractor;
import org.schabi.newpipe.extractor.services.youtube.linkHandler.YoutubeSearchQueryHandlerFactory;

import java.net.URL;
import java.net.URLDecoder;
import java.util.LinkedHashMap;
import java.util.Map;

import static java.util.Arrays.asList;
import static org.junit.Assert.assertEquals;
import static org.junit.Assert.assertFalse;
import static org.junit.Assert.assertThat;
import static org.junit.Assert.assertTrue;
import static org.junit.Assert.fail;
import static org.schabi.newpipe.extractor.ServiceList.YouTube;

public class YoutubeSearchExtractorChannelOnlyTest extends YoutubeSearchExtractorBaseTest {

    @BeforeClass
    public static void setUpClass() throws Exception {
        NewPipe.init(DownloaderTestImpl.getInstance());
        extractor = (YoutubeSearchExtractor) YouTube.getSearchExtractor("pewdiepie",
                asList(YoutubeSearchQueryHandlerFactory.CHANNELS), null);
        extractor.fetchPage();
        itemsPage = extractor.getInitialPage();
    }

    @Test
    public void testGetSecondPage() throws Exception {
        YoutubeSearchExtractor secondExtractor = (YoutubeSearchExtractor) YouTube.getSearchExtractor("pewdiepie",
                asList(YoutubeSearchQueryHandlerFactory.CHANNELS), null);
        ListExtractor.InfoItemsPage<InfoItem> secondPage = secondExtractor.getPage(itemsPage.getNextPageUrl());
        assertTrue(Integer.toString(secondPage.getItems().size()),
                secondPage.getItems().size() > 10);

        // check if its the same result
        boolean equals = true;
        for (int i = 0; i < secondPage.getItems().size()
                && i < itemsPage.getItems().size(); i++) {
            if (!secondPage.getItems().get(i).getUrl().equals(
                    itemsPage.getItems().get(i).getUrl())) {
                equals = false;
            }
        }
        assertFalse("First and second page are equal", equals);
    }

    @Test
    public void testGetSecondPageUrl() throws Exception {
        URL url = new URL(extractor.getNextPageUrl());

        assertEquals(url.getHost(), "www.youtube.com");
        assertEquals(url.getPath(), "/results");

        Map<String, String> queryPairs = new LinkedHashMap<>();
        for (String queryPair : url.getQuery().split("&")) {
            int index = queryPair.indexOf("=");
            queryPairs.put(URLDecoder.decode(queryPair.substring(0, index), "UTF-8"),
                    URLDecoder.decode(queryPair.substring(index + 1), "UTF-8"));
        }

        assertEquals("pewdiepie", queryPairs.get("search_query"));
        assertEquals(queryPairs.get("ctoken"), queryPairs.get("continuation"));
        assertTrue(queryPairs.get("continuation").length() > 5);
        assertTrue(queryPairs.get("itct").length() > 5);
    }

    @Ignore
    @Test
    public void testOnlyContainChannels() {
<<<<<<< HEAD
        for(InfoItem item : itemsPage.getItems()) {
=======
        for (InfoItem item : itemsPage.getItems()) {
>>>>>>> 705896ac
            if (!(item instanceof ChannelInfoItem)) {
                fail("The following item is no channel item: " + item.toString());
            }
        }
    }

    @Test
    public void testChannelUrl() {
        for (InfoItem item : itemsPage.getItems()) {
            if (item instanceof ChannelInfoItem) {
                ChannelInfoItem channel = (ChannelInfoItem) item;

                if (channel.getSubscriberCount() > 1e8) { // the real PewDiePie
                    assertEquals("https://www.youtube.com/channel/UC-lHJZR3Gqxm24_Vd_AJ5Yw", item.getUrl());
                    break;
                }
            }
        }

        for (InfoItem item : itemsPage.getItems()) {
            if (item instanceof ChannelInfoItem) {
                assertThat(item.getUrl(), CoreMatchers.startsWith("https://www.youtube.com/channel/"));
            }
        }
    }

    @Test
    public void testStreamCount() {
        ChannelInfoItem ci = (ChannelInfoItem) itemsPage.getItems().get(0);
        assertTrue("Stream count does not fit: " + ci.getStreamCount(),
                4000 < ci.getStreamCount() && ci.getStreamCount() < 5500);
    }

    @Test
    public void testStreamCount() {
        ChannelInfoItem ci = (ChannelInfoItem) itemsPage.getItems().get(0);
        assertTrue("Stream count does not fit: " + ci.getStreamCount(),
                4000 < ci.getStreamCount() && ci.getStreamCount() < 5500);
    }
}<|MERGE_RESOLUTION|>--- conflicted
+++ resolved
@@ -79,11 +79,7 @@
     @Ignore
     @Test
     public void testOnlyContainChannels() {
-<<<<<<< HEAD
-        for(InfoItem item : itemsPage.getItems()) {
-=======
         for (InfoItem item : itemsPage.getItems()) {
->>>>>>> 705896ac
             if (!(item instanceof ChannelInfoItem)) {
                 fail("The following item is no channel item: " + item.toString());
             }
@@ -116,11 +112,4 @@
         assertTrue("Stream count does not fit: " + ci.getStreamCount(),
                 4000 < ci.getStreamCount() && ci.getStreamCount() < 5500);
     }
-
-    @Test
-    public void testStreamCount() {
-        ChannelInfoItem ci = (ChannelInfoItem) itemsPage.getItems().get(0);
-        assertTrue("Stream count does not fit: " + ci.getStreamCount(),
-                4000 < ci.getStreamCount() && ci.getStreamCount() < 5500);
-    }
 }