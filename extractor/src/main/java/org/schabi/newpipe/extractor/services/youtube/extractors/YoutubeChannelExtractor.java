--- conflicted
+++ resolved
@@ -1,19 +1,18 @@
 package org.schabi.newpipe.extractor.services.youtube.extractors;
 
-<<<<<<< HEAD
-=======
+import static org.schabi.newpipe.extractor.services.youtube.YoutubeParsingHelper.ChannelResponseData;
 import static org.schabi.newpipe.extractor.services.youtube.YoutubeParsingHelper.DISABLE_PRETTY_PRINT_PARAMETER;
 import static org.schabi.newpipe.extractor.services.youtube.YoutubeParsingHelper.YOUTUBEI_V1_URL;
 import static org.schabi.newpipe.extractor.services.youtube.YoutubeParsingHelper.addClientInfoHeaders;
 import static org.schabi.newpipe.extractor.services.youtube.YoutubeParsingHelper.fixThumbnailUrl;
-import static org.schabi.newpipe.extractor.services.youtube.YoutubeParsingHelper.getJsonPostResponse;
+import static org.schabi.newpipe.extractor.services.youtube.YoutubeParsingHelper.getChannelResponse;
 import static org.schabi.newpipe.extractor.services.youtube.YoutubeParsingHelper.getKey;
 import static org.schabi.newpipe.extractor.services.youtube.YoutubeParsingHelper.getTextFromObject;
 import static org.schabi.newpipe.extractor.services.youtube.YoutubeParsingHelper.getValidJsonResponseBody;
 import static org.schabi.newpipe.extractor.services.youtube.YoutubeParsingHelper.prepareDesktopJsonBuilder;
+import static org.schabi.newpipe.extractor.services.youtube.YoutubeParsingHelper.resolveChannelId;
 import static org.schabi.newpipe.extractor.utils.Utils.isNullOrEmpty;
 
->>>>>>> c953e234
 import com.grack.nanojson.JsonArray;
 import com.grack.nanojson.JsonObject;
 import com.grack.nanojson.JsonWriter;
@@ -48,19 +47,6 @@
 import java.util.function.Consumer;
 import java.util.stream.Collectors;
 
-import static org.schabi.newpipe.extractor.services.youtube.YoutubeParsingHelper.ChannelResponseData;
-import static org.schabi.newpipe.extractor.services.youtube.YoutubeParsingHelper.DISABLE_PRETTY_PRINT_PARAMETER;
-import static org.schabi.newpipe.extractor.services.youtube.YoutubeParsingHelper.YOUTUBEI_V1_URL;
-import static org.schabi.newpipe.extractor.services.youtube.YoutubeParsingHelper.addClientInfoHeaders;
-import static org.schabi.newpipe.extractor.services.youtube.YoutubeParsingHelper.fixThumbnailUrl;
-import static org.schabi.newpipe.extractor.services.youtube.YoutubeParsingHelper.getChannelResponse;
-import static org.schabi.newpipe.extractor.services.youtube.YoutubeParsingHelper.getKey;
-import static org.schabi.newpipe.extractor.services.youtube.YoutubeParsingHelper.getTextFromObject;
-import static org.schabi.newpipe.extractor.services.youtube.YoutubeParsingHelper.getValidJsonResponseBody;
-import static org.schabi.newpipe.extractor.services.youtube.YoutubeParsingHelper.prepareDesktopJsonBuilder;
-import static org.schabi.newpipe.extractor.services.youtube.YoutubeParsingHelper.resolveChannelId;
-import static org.schabi.newpipe.extractor.utils.Utils.isNullOrEmpty;
-
 /*
  * Created by Christian Schabesberger on 25.07.16.
  *
@@ -107,124 +93,12 @@
     public void onFetchPage(@Nonnull final Downloader downloader) throws IOException,
             ExtractionException {
         final String channelPath = super.getId();
-<<<<<<< HEAD
         final String id = resolveChannelId(channelPath);
         final ChannelResponseData data = getChannelResponse(id, "EgZ2aWRlb3M%3D",
                 getExtractorLocalization(), getExtractorContentCountry());
 
         initialData = data.responseJson;
         redirectedChannelId = data.channelId;
-=======
-        final String[] channelId = channelPath.split("/");
-        String id = "";
-        // If the url is an URL which is not a /channel URL, we need to use the
-        // navigation/resolve_url endpoint of the InnerTube API to get the channel id. Otherwise,
-        // we couldn't get information about the channel associated with this URL, if there is one.
-        if (!channelId[0].equals("channel")) {
-            final byte[] body = JsonWriter.string(prepareDesktopJsonBuilder(
-                            getExtractorLocalization(), getExtractorContentCountry())
-                            .value("url", "https://www.youtube.com/" + channelPath)
-                            .done())
-                    .getBytes(StandardCharsets.UTF_8);
-
-            final JsonObject jsonResponse = getJsonPostResponse("navigation/resolve_url",
-                    body, getExtractorLocalization());
-
-            if (!isNullOrEmpty(jsonResponse.getObject("error"))) {
-                final JsonObject errorJsonObject = jsonResponse.getObject("error");
-                final int errorCode = errorJsonObject.getInt("code");
-                if (errorCode == 404) {
-                    throw new ContentNotAvailableException("This channel doesn't exist.");
-                } else {
-                    throw new ContentNotAvailableException("Got error:\""
-                            + errorJsonObject.getString("status") + "\": "
-                            + errorJsonObject.getString("message"));
-                }
-            }
-
-            final JsonObject endpoint = jsonResponse.getObject("endpoint");
-
-            final String webPageType = endpoint.getObject("commandMetadata")
-                    .getObject("webCommandMetadata")
-                    .getString("webPageType", "");
-
-            final JsonObject browseEndpoint = endpoint.getObject("browseEndpoint");
-            final String browseId = browseEndpoint.getString("browseId", "");
-
-            if (webPageType.equalsIgnoreCase("WEB_PAGE_TYPE_BROWSE")
-                    || webPageType.equalsIgnoreCase("WEB_PAGE_TYPE_CHANNEL")
-                    && !browseId.isEmpty()) {
-                if (!browseId.startsWith("UC")) {
-                    throw new ExtractionException("Redirected id is not pointing to a channel");
-                }
-
-                id = browseId;
-                redirectedChannelId = browseId;
-            }
-        } else {
-            id = channelId[1];
-        }
-        JsonObject ajaxJson = null;
-
-        int level = 0;
-        while (level < 3) {
-            final byte[] body = JsonWriter.string(prepareDesktopJsonBuilder(
-                            getExtractorLocalization(), getExtractorContentCountry())
-                            .value("browseId", id)
-                            .value("params", "EgZ2aWRlb3M%3D") // Equal to videos
-                            .done())
-                    .getBytes(StandardCharsets.UTF_8);
-
-            final JsonObject jsonResponse = getJsonPostResponse("browse", body,
-                    getExtractorLocalization());
-
-            if (!isNullOrEmpty(jsonResponse.getObject("error"))) {
-                final JsonObject errorJsonObject = jsonResponse.getObject("error");
-                final int errorCode = errorJsonObject.getInt("code");
-                if (errorCode == 404) {
-                    throw new ContentNotAvailableException("This channel doesn't exist.");
-                } else {
-                    throw new ContentNotAvailableException("Got error:\""
-                            + errorJsonObject.getString("status") + "\": "
-                            + errorJsonObject.getString("message"));
-                }
-            }
-
-            final JsonObject endpoint = jsonResponse.getArray("onResponseReceivedActions")
-                    .getObject(0)
-                    .getObject("navigateAction")
-                    .getObject("endpoint");
-
-            final String webPageType = endpoint.getObject("commandMetadata")
-                    .getObject("webCommandMetadata")
-                    .getString("webPageType", "");
-
-            final String browseId = endpoint.getObject("browseEndpoint").getString("browseId",
-                    "");
-
-            if (webPageType.equalsIgnoreCase("WEB_PAGE_TYPE_BROWSE")
-                    || webPageType.equalsIgnoreCase("WEB_PAGE_TYPE_CHANNEL")
-                    && !browseId.isEmpty()) {
-                if (!browseId.startsWith("UC")) {
-                    throw new ExtractionException("Redirected id is not pointing to a channel");
-                }
-
-                id = browseId;
-                redirectedChannelId = browseId;
-                level++;
-            } else {
-                ajaxJson = jsonResponse;
-                break;
-            }
-        }
-
-        if (ajaxJson == null) {
-            throw new ExtractionException("Could not fetch initial JSON data");
-        }
-
-        initialData = ajaxJson;
-        YoutubeParsingHelper.defaultAlertsCheck(initialData);
->>>>>>> c953e234
     }
 
     @Nonnull
