--- conflicted
+++ resolved
@@ -1,16 +1,8 @@
 package org.schabi.newpipe.extractor.services.youtube.extractors;
 
-<<<<<<< HEAD
 import static org.schabi.newpipe.extractor.services.youtube.YouTubeChannelHelper.ChannelResponseData;
 import static org.schabi.newpipe.extractor.services.youtube.YouTubeChannelHelper.getChannelResponse;
 import static org.schabi.newpipe.extractor.services.youtube.YouTubeChannelHelper.resolveChannelId;
-import static org.schabi.newpipe.extractor.services.youtube.YoutubeParsingHelper.fixThumbnailUrl;
-=======
-import static org.schabi.newpipe.extractor.services.youtube.YoutubeParsingHelper.DISABLE_PRETTY_PRINT_PARAMETER;
-import static org.schabi.newpipe.extractor.services.youtube.YoutubeParsingHelper.YOUTUBEI_V1_URL;
-import static org.schabi.newpipe.extractor.services.youtube.YoutubeParsingHelper.getJsonPostResponse;
-import static org.schabi.newpipe.extractor.services.youtube.YoutubeParsingHelper.getKey;
->>>>>>> f819c2fe
 import static org.schabi.newpipe.extractor.services.youtube.YoutubeParsingHelper.getTextFromObject;
 import static org.schabi.newpipe.extractor.utils.Utils.isNullOrEmpty;
 
@@ -35,13 +27,9 @@
 import java.util.ArrayList;
 import java.util.Collections;
 import java.util.List;
-<<<<<<< HEAD
+import java.util.Optional;
 import java.util.function.Consumer;
 import java.util.stream.Collectors;
-=======
-import java.util.Objects;
-import java.util.Optional;
->>>>>>> f819c2fe
 
 import javax.annotation.Nonnull;
 
@@ -67,12 +55,9 @@
 
 public class YoutubeChannelExtractor extends ChannelExtractor {
     private JsonObject initialData;
-<<<<<<< HEAD
-=======
     private Optional<JsonObject> channelHeader;
     private boolean isCarouselHeader = false;
     private JsonObject videoTab;
->>>>>>> f819c2fe
 
     /**
      * Some channels have response redirects and the only way to reliably get the id is by saving it
@@ -161,15 +146,6 @@
             return mdName;
         }
 
-<<<<<<< HEAD
-        final String headerName = initialData.getObject("header")
-                .getObject("c4TabbedHeaderRenderer")
-                .getString("title");
-
-        if (!isNullOrEmpty(headerName)) {
-            return headerName;
-        }
-=======
         final Optional<JsonObject> header = getChannelHeader();
         if (header.isPresent()) {
             final Object title = header.get().get("title");
@@ -183,7 +159,6 @@
             }
         }
 
->>>>>>> f819c2fe
         throw new ParsingException("Could not get channel name");
     }
 
