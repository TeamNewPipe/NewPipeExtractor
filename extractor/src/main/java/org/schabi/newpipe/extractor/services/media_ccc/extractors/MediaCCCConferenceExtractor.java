--- conflicted
+++ resolved
@@ -13,11 +13,7 @@
 import org.schabi.newpipe.extractor.services.media_ccc.extractors.infoItems.MediaCCCStreamInfoItemExtractor;
 import org.schabi.newpipe.extractor.stream.StreamInfoItem;
 import org.schabi.newpipe.extractor.stream.StreamInfoItemsCollector;
-<<<<<<< HEAD
-=======
 import org.schabi.newpipe.extractor.utils.DateUtils;
-import org.schabi.newpipe.extractor.utils.Localization;
->>>>>>> e6c1eb56
 
 import javax.annotation.Nonnull;
 import java.io.IOException;
@@ -68,7 +64,7 @@
                 for (StreamInfoItem item: items) {
                     videoPublishIsoTimeStrLookup.put(
                         item.getId(),
-                        DateUtils.toISODateTimeString(item.getRawUploadDate()));
+                        DateUtils.toISODateTimeString(item.getTextualUploadDate()));
                 }
             }
             return videoPublishIsoTimeStrLookup;
