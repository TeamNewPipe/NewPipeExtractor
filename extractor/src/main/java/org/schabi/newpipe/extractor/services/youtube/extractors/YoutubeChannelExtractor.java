package org.schabi.newpipe.extractor.services.youtube.extractors;

import com.grack.nanojson.JsonObject;
import com.grack.nanojson.JsonParser;
import com.grack.nanojson.JsonParserException;
import org.jsoup.Jsoup;
import org.jsoup.nodes.Document;
import org.jsoup.nodes.Element;
<<<<<<< HEAD
=======
import org.jsoup.select.Elements;
import org.schabi.newpipe.extractor.Downloader;
import org.schabi.newpipe.extractor.NewPipe;
>>>>>>> e6c1eb56
import org.schabi.newpipe.extractor.StreamingService;
import org.schabi.newpipe.extractor.channel.ChannelExtractor;
import org.schabi.newpipe.extractor.downloader.Downloader;
import org.schabi.newpipe.extractor.downloader.Response;
import org.schabi.newpipe.extractor.exceptions.ExtractionException;
import org.schabi.newpipe.extractor.exceptions.ParsingException;
import org.schabi.newpipe.extractor.linkhandler.ListLinkHandler;
<<<<<<< HEAD
import org.schabi.newpipe.extractor.localization.TimeAgoParser;
import org.schabi.newpipe.extractor.services.youtube.linkHandler.YoutubeParsingHelper;
import org.schabi.newpipe.extractor.stream.StreamInfoItem;
import org.schabi.newpipe.extractor.stream.StreamInfoItemsCollector;
=======
import org.schabi.newpipe.extractor.services.youtube.linkHandler.YoutubeChannelLinkHandlerFactory;
import org.schabi.newpipe.extractor.stream.StreamInfoItem;
import org.schabi.newpipe.extractor.stream.StreamInfoItemsCollector;
import org.schabi.newpipe.extractor.utils.DateUtils;
import org.schabi.newpipe.extractor.utils.Localization;
>>>>>>> e6c1eb56
import org.schabi.newpipe.extractor.utils.Parser;
import org.schabi.newpipe.extractor.utils.Utils;

import javax.annotation.Nonnull;
import java.io.IOException;
<<<<<<< HEAD
=======
import java.util.HashMap;
import java.util.Map;
>>>>>>> e6c1eb56

/*
 * Created by Christian Schabesberger on 25.07.16.
 *
 * Copyright (C) Christian Schabesberger 2018 <chris.schabesberger@mailbox.org>
 * YoutubeChannelExtractor.java is part of NewPipe.
 *
 * NewPipe is free software: you can redistribute it and/or modify
 * it under the terms of the GNU General Public License as published by
 * the Free Software Foundation, either version 3 of the License, or
 * (at your option) any later version.
 *
 * NewPipe is distributed in the hope that it will be useful,
 * but WITHOUT ANY WARRANTY; without even the implied warranty of
 * MERCHANTABILITY or FITNESS FOR A PARTICULAR PURPOSE.  See the
 * GNU General Public License for more details.
 *
 * You should have received a copy of the GNU General Public License
 * along with NewPipe.  If not, see <http://www.gnu.org/licenses/>.
 */

@SuppressWarnings("WeakerAccess")
public class YoutubeChannelExtractor extends ChannelExtractor {
    /*package-private*/ static final String CHANNEL_URL_BASE = "https://www.youtube.com/channel/";
    private static final String CHANNEL_FEED_BASE = "https://www.youtube.com/feeds/videos.xml?channel_id=";
<<<<<<< HEAD
    private static final String CHANNEL_URL_PARAMETERS = "/videos?view=0&flow=list&sort=dd&live_view=10000";
=======
    private static final String CHANNEL_URL_PARAMETERS = "/videos?view=0&flow=list&sort=dd&live_view=10000&gl=US&hl=en";
    private static final YoutubeChannelLinkHandlerFactory youtubeChannelLinkHandler = new YoutubeChannelLinkHandlerFactory();
>>>>>>> e6c1eb56

    private Document doc;
    private Document feedXmlDoc;
    private Map<String, String> videoPublishIsoTimeStrLookup;

    public YoutubeChannelExtractor(StreamingService service, ListLinkHandler linkHandler) {
        super(service, linkHandler);
    }

    @Override
    public void onFetchPage(@Nonnull Downloader downloader) throws IOException, ExtractionException {
        String channelUrl = super.getUrl() + CHANNEL_URL_PARAMETERS;
<<<<<<< HEAD
        final Response response = downloader.get(channelUrl, getExtractorLocalization());
        doc = YoutubeParsingHelper.parseAndCheckPage(channelUrl, response);
=======
        String pageContent = downloader.download(channelUrl);
        doc = Jsoup.parse(pageContent, channelUrl);

        String feedUrl = getFeedUrl();
        feedXmlDoc = Jsoup.parse(
            downloader.download(feedUrl),
            feedUrl,
            org.jsoup.parser.Parser.xmlParser());
    }

    private void retrieveVideoTimestampFromXml(Document feedXmlDoc) throws ParsingException {
        try {
            Elements feedEls = feedXmlDoc.getElementsByTag("feed");

            for (Element feedEl : feedEls) {
                Elements entryEls = feedEl.getElementsByTag("entry");

                for (Element entryEl : entryEls) {
                    Elements videoIdEls = entryEl.getElementsByTag("yt:videoId");
                    Elements publishedEls = entryEl.getElementsByTag("published");

                    if (publishedEls.size() != 1 || videoIdEls.size() != 1) continue;

                    videoPublishIsoTimeStrLookup.put(
                        videoIdEls.get(0).text(),
                        DateUtils.toISODateTimeString(publishedEls.get(0).text()));
                }
            }
        } catch (Exception ex) {
            throw new ParsingException(ex.getMessage(), ex);
        }
>>>>>>> e6c1eb56
    }

    @Override
    public String getNextPageUrl() throws ExtractionException {
        return getNextPageUrlFrom(doc);
    }

    @Nonnull
    @Override
    public String getUrl() throws ParsingException {
        try {
            return CHANNEL_URL_BASE + getId();
        } catch (ParsingException e) {
            return super.getUrl();
        }
    }

    @Nonnull
    @Override
    public String getId() throws ParsingException {
        try {
            String prefixedId = youtubeChannelLinkHandler.getId(super.getUrl());
            String[] chunks = prefixedId.split("/");
            return chunks[chunks.length - 1];
        } catch (Exception ignored) {}

        try {
            return doc.select("meta[itemprop=\"channelId\"]").first().attr("content");
        } catch (Exception ignored) {}

        // fallback method; does not work with channels that have no "Subscribe" button (e.g. EminemVEVO)
        try {
            Element element = doc.getElementsByClass("yt-uix-subscription-button").first();
            if (element == null) element = doc.getElementsByClass("yt-uix-subscription-preferences-button").first();

            return element.attr("data-channel-external-id");
        } catch (Exception e) {
            throw new ParsingException("Could not get channel id", e);
        }
    }

    @Nonnull
    @Override
    public String getName() throws ParsingException {
        try {
            return doc.select("meta[property=\"og:title\"]").first().attr("content");
        } catch (Exception e) {
            throw new ParsingException("Could not get channel name", e);
        }
    }

    @Override
    public String getAvatarUrl() throws ParsingException {
        try {
            return doc.select("img[class=\"channel-header-profile-image\"]").first().attr("abs:src");
        } catch (Exception e) {
            throw new ParsingException("Could not get avatar", e);
        }
    }

    @Override
    public String getBannerUrl() throws ParsingException {
        try {
            Element el = doc.select("div[id=\"gh-banner\"]").first().select("style").first();
            String cssContent = el.html();
            String url = "https:" + Parser.matchGroup1("url\\(([^)]+)\\)", cssContent);

            return url.contains("s.ytimg.com") || url.contains("default_banner") ? null : url;
        } catch (Exception e) {
            throw new ParsingException("Could not get Banner", e);
        }
    }

    @Override
    public String getFeedUrl() throws ParsingException {
        try {
            return CHANNEL_FEED_BASE + getId();
        } catch (Exception e) {
            throw new ParsingException("Could not get feed url", e);
        }
    }

    @Override
    public long getSubscriberCount() throws ParsingException {

        final Element el = doc.select("span[class*=\"yt-subscription-button-subscriber-count\"]").first();
        if (el != null) {
            String elTitle = el.attr("title");
            try {
                return Utils.mixedNumberWordToLong(elTitle);
            } catch (NumberFormatException e) {
                throw new ParsingException("Could not get subscriber count", e);
            }
        } else {
            // If the element is null, the channel have the subscriber count disabled
            return -1;
        }
    }

    @Override
    public String getDescription() throws ParsingException {
        try {
            return doc.select("meta[name=\"description\"]").first().attr("content");
        } catch (Exception e) {
            throw new ParsingException("Could not get channel description", e);
        }
    }

    @Override
    public Map<String, String> getPublishIsoTimeStrLookup() throws ParsingException {
        if (videoPublishIsoTimeStrLookup == null) {
            videoPublishIsoTimeStrLookup = new HashMap<>();
            retrieveVideoTimestampFromXml(feedXmlDoc);
        }
        return videoPublishIsoTimeStrLookup;
    }

    @Nonnull
    @Override
    public InfoItemsPage<StreamInfoItem> getInitialPage() throws ExtractionException {
        StreamInfoItemsCollector collector = new StreamInfoItemsCollector(getServiceId());
        Element ul = doc.select("ul[id=\"browse-items-primary\"]").first();
        collectStreamsFrom(collector, ul);
        return new InfoItemsPage<>(collector, getNextPageUrl());
    }

    @Override
    public InfoItemsPage<StreamInfoItem> getPage(String pageUrl) throws IOException, ExtractionException {
        if (pageUrl == null || pageUrl.isEmpty()) {
            throw new ExtractionException(new IllegalArgumentException("Page url is empty or null"));
        }

        // Unfortunately, we have to fetch the page even if we are only getting next streams,
        // as they don't deliver enough information on their own (the channel name, for example).
        fetchPage();

        StreamInfoItemsCollector collector = new StreamInfoItemsCollector(getServiceId());
        JsonObject ajaxJson;
        try {
            final String response = getDownloader().get(pageUrl, getExtractorLocalization()).responseBody();
            ajaxJson = JsonParser.object().from(response);
        } catch (JsonParserException pe) {
            throw new ParsingException("Could not parse json data for next streams", pe);
        }

        final Document ajaxHtml = Jsoup.parse(ajaxJson.getString("content_html"), pageUrl);
        collectStreamsFrom(collector, ajaxHtml.select("body").first());

        return new InfoItemsPage<>(collector, getNextPageUrlFromAjaxPage(ajaxJson, pageUrl));
    }

    private String getNextPageUrlFromAjaxPage(final JsonObject ajaxJson, final String pageUrl)
        throws ParsingException {
        String loadMoreHtmlDataRaw = ajaxJson.getString("load_more_widget_html");
        if (!loadMoreHtmlDataRaw.isEmpty()) {
            return getNextPageUrlFrom(Jsoup.parse(loadMoreHtmlDataRaw, pageUrl));
        } else {
            return "";
        }
    }

    private String getNextPageUrlFrom(Document d) throws ParsingException {
        try {
            Element button = d.select("button[class*=\"yt-uix-load-more\"]").first();
            if (button != null) {
                return button.attr("abs:data-uix-load-more-href");
            } else {
                // Sometimes channels are simply so small, they don't have a more streams/videos
                return "";
            }
        } catch (Exception e) {
            throw new ParsingException("Could not get next page url", e);
        }
    }

    private void collectStreamsFrom(StreamInfoItemsCollector collector, Element element) throws ParsingException {
        collector.reset();

        final String uploaderName = getName();
        final String uploaderUrl = getUrl();
        final TimeAgoParser timeAgoParser = getTimeAgoParser();

        for (final Element li : element.children()) {
            if (li.select("div[class=\"feed-item-dismissable\"]").first() != null) {
                collector.commit(new YoutubeStreamInfoItemExtractor(li, timeAgoParser) {
                    @Override
                    public String getUrl() throws ParsingException {
                        try {
                            Element el = li.select("div[class=\"feed-item-dismissable\"]").first();
                            Element dl = el.select("h3").first().select("a").first();
                            return dl.attr("abs:href");
                        } catch (Exception e) {
                            throw new ParsingException("Could not get web page url for the video", e);
                        }
                    }

                    @Override
                    public String getName() throws ParsingException {
                        try {
                            Element el = li.select("div[class=\"feed-item-dismissable\"]").first();
                            Element dl = el.select("h3").first().select("a").first();
                            return dl.text();
                        } catch (Exception e) {
                            throw new ParsingException("Could not get title", e);
                        }
                    }

                    @Override
                    public String getUploaderName() throws ParsingException {
                        return uploaderName;
                    }

                    @Override
                    public String getUploaderUrl() throws ParsingException {
                        return uploaderUrl;
                    }

                    @Override
                    public String getThumbnailUrl() throws ParsingException {
                        try {
                            String url;
                            Element te = li.select("span[class=\"yt-thumb-clip\"]").first()
                                    .select("img").first();
                            url = te.attr("abs:src");
                            // Sometimes youtube sends links to gif files which somehow seem to not exist
                            // anymore. Items with such gif also offer a secondary image source. So we are going
                            // to use that if we've caught such an item.
                            if (url.contains(".gif")) {
                                url = te.attr("abs:data-thumb");
                            }
                            return url;
                        } catch (Exception e) {
                            throw new ParsingException("Could not get thumbnail url", e);
                        }
                    }
                });
            }
        }
    }
}<|MERGE_RESOLUTION|>--- conflicted
+++ resolved
@@ -6,12 +6,7 @@
 import org.jsoup.Jsoup;
 import org.jsoup.nodes.Document;
 import org.jsoup.nodes.Element;
-<<<<<<< HEAD
-=======
 import org.jsoup.select.Elements;
-import org.schabi.newpipe.extractor.Downloader;
-import org.schabi.newpipe.extractor.NewPipe;
->>>>>>> e6c1eb56
 import org.schabi.newpipe.extractor.StreamingService;
 import org.schabi.newpipe.extractor.channel.ChannelExtractor;
 import org.schabi.newpipe.extractor.downloader.Downloader;
@@ -19,28 +14,19 @@
 import org.schabi.newpipe.extractor.exceptions.ExtractionException;
 import org.schabi.newpipe.extractor.exceptions.ParsingException;
 import org.schabi.newpipe.extractor.linkhandler.ListLinkHandler;
-<<<<<<< HEAD
 import org.schabi.newpipe.extractor.localization.TimeAgoParser;
 import org.schabi.newpipe.extractor.services.youtube.linkHandler.YoutubeParsingHelper;
 import org.schabi.newpipe.extractor.stream.StreamInfoItem;
 import org.schabi.newpipe.extractor.stream.StreamInfoItemsCollector;
-=======
 import org.schabi.newpipe.extractor.services.youtube.linkHandler.YoutubeChannelLinkHandlerFactory;
-import org.schabi.newpipe.extractor.stream.StreamInfoItem;
-import org.schabi.newpipe.extractor.stream.StreamInfoItemsCollector;
 import org.schabi.newpipe.extractor.utils.DateUtils;
-import org.schabi.newpipe.extractor.utils.Localization;
->>>>>>> e6c1eb56
 import org.schabi.newpipe.extractor.utils.Parser;
 import org.schabi.newpipe.extractor.utils.Utils;
 
 import javax.annotation.Nonnull;
 import java.io.IOException;
-<<<<<<< HEAD
-=======
 import java.util.HashMap;
 import java.util.Map;
->>>>>>> e6c1eb56
 
 /*
  * Created by Christian Schabesberger on 25.07.16.
@@ -66,12 +52,8 @@
 public class YoutubeChannelExtractor extends ChannelExtractor {
     /*package-private*/ static final String CHANNEL_URL_BASE = "https://www.youtube.com/channel/";
     private static final String CHANNEL_FEED_BASE = "https://www.youtube.com/feeds/videos.xml?channel_id=";
-<<<<<<< HEAD
     private static final String CHANNEL_URL_PARAMETERS = "/videos?view=0&flow=list&sort=dd&live_view=10000";
-=======
-    private static final String CHANNEL_URL_PARAMETERS = "/videos?view=0&flow=list&sort=dd&live_view=10000&gl=US&hl=en";
     private static final YoutubeChannelLinkHandlerFactory youtubeChannelLinkHandler = new YoutubeChannelLinkHandlerFactory();
->>>>>>> e6c1eb56
 
     private Document doc;
     private Document feedXmlDoc;
@@ -84,16 +66,12 @@
     @Override
     public void onFetchPage(@Nonnull Downloader downloader) throws IOException, ExtractionException {
         String channelUrl = super.getUrl() + CHANNEL_URL_PARAMETERS;
-<<<<<<< HEAD
         final Response response = downloader.get(channelUrl, getExtractorLocalization());
         doc = YoutubeParsingHelper.parseAndCheckPage(channelUrl, response);
-=======
-        String pageContent = downloader.download(channelUrl);
-        doc = Jsoup.parse(pageContent, channelUrl);
 
         String feedUrl = getFeedUrl();
         feedXmlDoc = Jsoup.parse(
-            downloader.download(feedUrl),
+            downloader.get(feedUrl, getExtractorLocalization()).responseBody(),
             feedUrl,
             org.jsoup.parser.Parser.xmlParser());
     }
@@ -119,7 +97,6 @@
         } catch (Exception ex) {
             throw new ParsingException(ex.getMessage(), ex);
         }
->>>>>>> e6c1eb56
     }
 
     @Override
