--- conflicted
+++ resolved
@@ -47,7 +47,6 @@
     }
 
     @Override
-<<<<<<< HEAD
     public String getTextualUploadDate() {
         return itemObject.getString("created_at");
     }
@@ -55,18 +54,6 @@
     @Override
     public DateWrapper getUploadDate() throws ParsingException {
         return new DateWrapper(SoundcloudParsingHelper.parseDate(getTextualUploadDate()));
-    }
-
-    private String getCreatedAt() {
-=======
-    public String getUploadDate() throws ParsingException {
-        return SoundcloudParsingHelper.toDateString(getRawUploadDate());
-    }
-
-    @Override
-    public String getRawUploadDate() {
->>>>>>> e6c1eb56
-        return itemObject.getString("created_at");
     }
 
     @Override
