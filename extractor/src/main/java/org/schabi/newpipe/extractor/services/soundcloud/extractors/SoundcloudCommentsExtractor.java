package org.schabi.newpipe.extractor.services.soundcloud.extractors;

import com.grack.nanojson.JsonArray;
import com.grack.nanojson.JsonObject;
import com.grack.nanojson.JsonParser;
import com.grack.nanojson.JsonParserException;

import org.schabi.newpipe.extractor.NewPipe;
import org.schabi.newpipe.extractor.Page;
import org.schabi.newpipe.extractor.StreamingService;
import org.schabi.newpipe.extractor.comments.CommentsExtractor;
import org.schabi.newpipe.extractor.comments.CommentsInfoItem;
import org.schabi.newpipe.extractor.comments.CommentsInfoItemsCollector;
import org.schabi.newpipe.extractor.downloader.Downloader;
import org.schabi.newpipe.extractor.downloader.Response;
import org.schabi.newpipe.extractor.exceptions.ExtractionException;
import org.schabi.newpipe.extractor.exceptions.ParsingException;
import org.schabi.newpipe.extractor.linkhandler.ListLinkHandler;

import java.io.IOException;

<<<<<<< HEAD
/*
 * Copyright (C) 2020 Team NewPipe <tnp@newpipe.schabi.org>
 * SoundcloudCommentsExtractor.java is part of NewPipe Extractor.
 *
 * NewPipe Extractor is free software: you can redistribute it and/or modify
 * it under the terms of the GNU General Public License as published by
 * the Free Software Foundation, either version 3 of the License, or
 * (at your option) any later version.
 *
 * NewPipe Extractor is distributed in the hope that it will be useful,
 * but WITHOUT ANY WARRANTY; without even the implied warranty of
 * MERCHANTABILITY or FITNESS FOR A PARTICULAR PURPOSE.  See the
 * GNU General Public License for more details.
 *
 * You should have received a copy of the GNU General Public License
 * along with NewPipe Extractor.  If not, see <https://www.gnu.org/licenses/>.
 */

public class SoundcloudCommentsExtractor extends CommentsExtractor {
=======
import javax.annotation.Nonnull;
>>>>>>> 69f155d2

import static org.schabi.newpipe.extractor.utils.Utils.isNullOrEmpty;

public class SoundcloudCommentsExtractor extends CommentsExtractor {
    public SoundcloudCommentsExtractor(final StreamingService service, final ListLinkHandler uiHandler) {
        super(service, uiHandler);
    }

    @Nonnull
    @Override
    public InfoItemsPage<CommentsInfoItem> getInitialPage() throws ExtractionException, IOException {
        final Downloader downloader = NewPipe.getDownloader();
        final Response response = downloader.get(getUrl());

        final JsonObject json;
        try {
            json = JsonParser.object().from(response.responseBody());
        } catch (JsonParserException e) {
            throw new ParsingException("Could not parse json", e);
        }

        final CommentsInfoItemsCollector collector = new CommentsInfoItemsCollector(getServiceId());

        collectStreamsFrom(collector, json.getArray("collection"));

        return new InfoItemsPage<>(collector, new Page(json.getString("next_href")));
    }

    @Override
    public InfoItemsPage<CommentsInfoItem> getPage(final Page page) throws ExtractionException, IOException {
        if (page == null || isNullOrEmpty(page.getUrl())) {
            throw new IllegalArgumentException("Page doesn't contain an URL");
        }

        final Downloader downloader = NewPipe.getDownloader();
        final Response response = downloader.get(page.getUrl());

        final JsonObject json;
        try {
            json = JsonParser.object().from(response.responseBody());
        } catch (JsonParserException e) {
            throw new ParsingException("Could not parse json", e);
        }

        final CommentsInfoItemsCollector collector = new CommentsInfoItemsCollector(getServiceId());

        collectStreamsFrom(collector, json.getArray("collection"));

        return new InfoItemsPage<>(collector, new Page(json.getString("next_href")));
    }

    @Override
    public void onFetchPage(@Nonnull final Downloader downloader) { }

    private void collectStreamsFrom(final CommentsInfoItemsCollector collector, final JsonArray entries) throws ParsingException {
        final String url = getUrl();
        for (Object comment : entries) {
            collector.commit(new SoundcloudCommentsInfoItemExtractor((JsonObject) comment, url));
        }
    }
}<|MERGE_RESOLUTION|>--- conflicted
+++ resolved
@@ -19,9 +19,12 @@
 
 import java.io.IOException;
 
-<<<<<<< HEAD
+import javax.annotation.Nonnull;
+
+import static org.schabi.newpipe.extractor.utils.Utils.isNullOrEmpty;
+
 /*
- * Copyright (C) 2020 Team NewPipe <tnp@newpipe.schabi.org>
+ * Copyright (C) 2021 Team NewPipe <tnp@newpipe.schabi.org>
  * SoundcloudCommentsExtractor.java is part of NewPipe Extractor.
  *
  * NewPipe Extractor is free software: you can redistribute it and/or modify
@@ -37,14 +40,6 @@
  * You should have received a copy of the GNU General Public License
  * along with NewPipe Extractor.  If not, see <https://www.gnu.org/licenses/>.
  */
-
-public class SoundcloudCommentsExtractor extends CommentsExtractor {
-=======
-import javax.annotation.Nonnull;
->>>>>>> 69f155d2
-
-import static org.schabi.newpipe.extractor.utils.Utils.isNullOrEmpty;
-
 public class SoundcloudCommentsExtractor extends CommentsExtractor {
     public SoundcloudCommentsExtractor(final StreamingService service, final ListLinkHandler uiHandler) {
         super(service, uiHandler);
