package org.schabi.newpipe.extractor.services.youtube;

<<<<<<< HEAD
=======
import static org.junit.jupiter.api.Assertions.assertEquals;
import static org.junit.jupiter.api.Assertions.assertFalse;
import static org.junit.jupiter.api.Assertions.assertThrows;
import static org.junit.jupiter.api.Assertions.assertTrue;
import static org.schabi.newpipe.extractor.ExtractorAsserts.assertIsSecureUrl;
import static org.schabi.newpipe.extractor.ServiceList.YouTube;
import static org.schabi.newpipe.extractor.services.DefaultTests.assertNoMoreItems;
import static org.schabi.newpipe.extractor.services.DefaultTests.defaultTestGetPageInNewExtractor;
import static org.schabi.newpipe.extractor.services.DefaultTests.defaultTestListOfItems;
import static org.schabi.newpipe.extractor.services.DefaultTests.defaultTestMoreItems;
import static org.schabi.newpipe.extractor.services.DefaultTests.defaultTestRelatedItems;

>>>>>>> eb07d70a
import org.junit.jupiter.api.BeforeAll;
import org.junit.jupiter.api.Disabled;
import org.junit.jupiter.api.Test;
import org.schabi.newpipe.downloader.DownloaderFactory;
import org.schabi.newpipe.extractor.ExtractorAsserts;
import org.schabi.newpipe.extractor.ListExtractor;
import org.schabi.newpipe.extractor.NewPipe;
import org.schabi.newpipe.extractor.exceptions.ContentNotAvailableException;
import org.schabi.newpipe.extractor.exceptions.ParsingException;
import org.schabi.newpipe.extractor.playlist.PlaylistExtractor;
import org.schabi.newpipe.extractor.playlist.PlaylistInfo;
import org.schabi.newpipe.extractor.services.BasePlaylistExtractorTest;
import org.schabi.newpipe.extractor.services.youtube.extractors.YoutubePlaylistExtractor;
import org.schabi.newpipe.extractor.stream.StreamInfoItem;

import java.io.IOException;

import static org.junit.jupiter.api.Assertions.*;
import static org.schabi.newpipe.extractor.ExtractorAsserts.assertIsSecureUrl;
import static org.schabi.newpipe.extractor.ServiceList.YouTube;
import static org.schabi.newpipe.extractor.services.DefaultTests.*;

/**
 * Test for {@link YoutubePlaylistExtractor}
 */
public class YoutubePlaylistExtractorTest {

    private static final String RESOURCE_PATH = DownloaderFactory.RESOURCE_PATH + "services/youtube/extractor/playlist/";

    public static class NotAvailable {
        @BeforeAll
        public static void setUp() throws IOException {
            YoutubeTestsUtils.ensureStateless();
            NewPipe.init(DownloaderFactory.getDownloader(RESOURCE_PATH + "notAvailable"));
        }

        @Test
        void nonExistentFetch() throws Exception {
            final PlaylistExtractor extractor =
                    YouTube.getPlaylistExtractor("https://www.youtube.com/playlist?list=PL11111111111111111111111111111111");
            assertThrows(ContentNotAvailableException.class, extractor::fetchPage);
        }

        @Test
        void invalidId() throws Exception {
            final PlaylistExtractor extractor =
                    YouTube.getPlaylistExtractor("https://www.youtube.com/playlist?list=INVALID_ID");
            assertThrows(ContentNotAvailableException.class, extractor::fetchPage);
        }
    }

    public static class TimelessPopHits implements BasePlaylistExtractorTest {
        private static YoutubePlaylistExtractor extractor;

        @BeforeAll
        public static void setUp() throws Exception {
            YoutubeTestsUtils.ensureStateless();
            NewPipe.init(DownloaderFactory.getDownloader(RESOURCE_PATH + "TimelessPopHits"));
            extractor = (YoutubePlaylistExtractor) YouTube
                    .getPlaylistExtractor("http://www.youtube.com/watch?v=lp-EO5I60KA&list=PLMC9KNkIncKtPzgY-5rmhvj7fax8fdxoj");
            extractor.fetchPage();
        }

        /*//////////////////////////////////////////////////////////////////////////
        // Extractor
        //////////////////////////////////////////////////////////////////////////*/

        @Test
        public void testServiceId() {
            assertEquals(YouTube.getServiceId(), extractor.getServiceId());
        }

        @Test
        public void testName() throws Exception {
            assertTrue(extractor.getName().startsWith("Pop Music Playlist"));
        }

        @Test
        public void testId() throws Exception {
            assertEquals("PLMC9KNkIncKtPzgY-5rmhvj7fax8fdxoj", extractor.getId());
        }

        @Test
        public void testUrl() throws ParsingException {
            assertEquals("https://www.youtube.com/playlist?list=PLMC9KNkIncKtPzgY-5rmhvj7fax8fdxoj", extractor.getUrl());
        }

        @Test
        public void testOriginalUrl() throws ParsingException {
            assertEquals("http://www.youtube.com/watch?v=lp-EO5I60KA&list=PLMC9KNkIncKtPzgY-5rmhvj7fax8fdxoj", extractor.getOriginalUrl());
        }

        /*//////////////////////////////////////////////////////////////////////////
        // ListExtractor
        //////////////////////////////////////////////////////////////////////////*/

        @Test
        public void testRelatedItems() throws Exception {
            defaultTestRelatedItems(extractor);
        }

        @Test
        public void testMoreRelatedItems() throws Exception {
            defaultTestMoreItems(extractor);
        }

        /*//////////////////////////////////////////////////////////////////////////
        // PlaylistExtractor
        //////////////////////////////////////////////////////////////////////////*/

        @Test
        public void testThumbnailUrl() throws Exception {
            final String thumbnailUrl = extractor.getThumbnailUrl();
            assertIsSecureUrl(thumbnailUrl);
            ExtractorAsserts.assertContains("yt", thumbnailUrl);
        }

        @Disabled
        @Test
        public void testBannerUrl() throws ParsingException {
            final String bannerUrl = extractor.getBannerUrl();
            assertIsSecureUrl(bannerUrl);
            ExtractorAsserts.assertContains("yt", bannerUrl);
        }

        @Test
        public void testUploaderUrl() throws Exception {
            assertEquals("https://www.youtube.com/channel/UCs72iRpTEuwV3y6pdWYLgiw", extractor.getUploaderUrl());
        }

        @Test
        public void testUploaderName() throws Exception {
            final String uploaderName = extractor.getUploaderName();
            ExtractorAsserts.assertContains("Just Hits", uploaderName);
        }

        @Test
        public void testUploaderAvatarUrl() throws Exception {
            final String uploaderAvatarUrl = extractor.getUploaderAvatarUrl();
            ExtractorAsserts.assertContains("yt", uploaderAvatarUrl);
        }

        @Test
        public void testStreamCount() throws Exception {
            ExtractorAsserts.assertGreater(100, extractor.getStreamCount());
        }

        @Override
        public void testUploaderVerified() throws Exception {
            assertFalse(extractor.isUploaderVerified());
        }

        @Test
        void getPlaylistType() throws ParsingException {
            assertEquals(PlaylistInfo.PlaylistType.NORMAL, extractor.getPlaylistType());
        }
    }

    public static class HugePlaylist implements BasePlaylistExtractorTest {
        private static YoutubePlaylistExtractor extractor;

        @BeforeAll
        public static void setUp() throws Exception {
            YoutubeTestsUtils.ensureStateless();
            NewPipe.init(DownloaderFactory.getDownloader(RESOURCE_PATH + "huge"));
            extractor = (YoutubePlaylistExtractor) YouTube
                    .getPlaylistExtractor("https://www.youtube.com/watch?v=8SbUC-UaAxE&list=PLWwAypAcFRgKAIIFqBr9oy-ZYZnixa_Fj");
            extractor.fetchPage();
        }

        /*//////////////////////////////////////////////////////////////////////////
        // Additional Testing
        //////////////////////////////////////////////////////////////////////////*/

        @Test
        public void testGetPageInNewExtractor() throws Exception {
            final PlaylistExtractor newExtractor = YouTube.getPlaylistExtractor(extractor.getUrl());
            defaultTestGetPageInNewExtractor(extractor, newExtractor);
        }

        /*//////////////////////////////////////////////////////////////////////////
        // Extractor
        //////////////////////////////////////////////////////////////////////////*/

        @Test
        public void testServiceId() {
            assertEquals(YouTube.getServiceId(), extractor.getServiceId());
        }

        @Test
        public void testName() throws Exception {
            final String name = extractor.getName();
            assertEquals("I Wanna Rock Super Gigantic Playlist 1: Hardrock, AOR, Metal and more !!! 5000 music videos !!!", name);
        }

        @Test
        public void testId() throws Exception {
            assertEquals("PLWwAypAcFRgKAIIFqBr9oy-ZYZnixa_Fj", extractor.getId());
        }

        @Test
        public void testUrl() throws ParsingException {
            assertEquals("https://www.youtube.com/playlist?list=PLWwAypAcFRgKAIIFqBr9oy-ZYZnixa_Fj", extractor.getUrl());
        }

        @Test
        public void testOriginalUrl() throws ParsingException {
            assertEquals("https://www.youtube.com/watch?v=8SbUC-UaAxE&list=PLWwAypAcFRgKAIIFqBr9oy-ZYZnixa_Fj", extractor.getOriginalUrl());
        }

        /*//////////////////////////////////////////////////////////////////////////
        // ListExtractor
        //////////////////////////////////////////////////////////////////////////*/

        @Test
        public void testRelatedItems() throws Exception {
            defaultTestRelatedItems(extractor);
        }

        @Test
        public void testMoreRelatedItems() throws Exception {
            ListExtractor.InfoItemsPage<StreamInfoItem> currentPage = defaultTestMoreItems(extractor);

            // test for 2 more levels
            for (int i = 0; i < 2; i++) {
                currentPage = extractor.getPage(currentPage.getNextPage());
                defaultTestListOfItems(YouTube, currentPage.getItems(), currentPage.getErrors());
            }
        }

        /*//////////////////////////////////////////////////////////////////////////
        // PlaylistExtractor
        //////////////////////////////////////////////////////////////////////////*/

        @Test
        public void testThumbnailUrl() throws Exception {
            final String thumbnailUrl = extractor.getThumbnailUrl();
            assertIsSecureUrl(thumbnailUrl);
            ExtractorAsserts.assertContains("yt", thumbnailUrl);
        }

        @Disabled
        @Test
        public void testBannerUrl() throws ParsingException {
            final String bannerUrl = extractor.getBannerUrl();
            assertIsSecureUrl(bannerUrl);
            ExtractorAsserts.assertContains("yt", bannerUrl);
        }

        @Test
        public void testUploaderUrl() throws Exception {
            assertEquals("https://www.youtube.com/channel/UCHSPWoY1J5fbDVbcnyeqwdw", extractor.getUploaderUrl());
        }

        @Test
        public void testUploaderName() throws Exception {
            assertEquals("Tomas Nilsson TOMPA571", extractor.getUploaderName());
        }

        @Test
        public void testUploaderAvatarUrl() throws Exception {
            final String uploaderAvatarUrl = extractor.getUploaderAvatarUrl();
            ExtractorAsserts.assertContains("yt", uploaderAvatarUrl);
        }

        @Test
        public void testStreamCount() throws Exception {
            ExtractorAsserts.assertGreater(100, extractor.getStreamCount());
        }

        @Override
        public void testUploaderVerified() throws Exception {
            assertTrue(extractor.isUploaderVerified());
        }

        @Test
        void getPlaylistType() throws ParsingException {
            assertEquals(PlaylistInfo.PlaylistType.NORMAL, extractor.getPlaylistType());
        }
    }

    public static class LearningPlaylist implements BasePlaylistExtractorTest {
        private static YoutubePlaylistExtractor extractor;

        @BeforeAll
        public static void setUp() throws Exception {
            YoutubeTestsUtils.ensureStateless();
            NewPipe.init(DownloaderFactory.getDownloader(RESOURCE_PATH + "learning"));
            extractor = (YoutubePlaylistExtractor) YouTube
                    .getPlaylistExtractor("https://www.youtube.com/playlist?list=PL8dPuuaLjXtOAKed_MxxWBNaPno5h3Zs8");
            extractor.fetchPage();
        }

        /*//////////////////////////////////////////////////////////////////////////
        // Extractor
        //////////////////////////////////////////////////////////////////////////*/

        @Test
        public void testServiceId() {
            assertEquals(YouTube.getServiceId(), extractor.getServiceId());
        }

        @Test
        public void testName() throws Exception {
            assertTrue(extractor.getName().startsWith("Anatomy & Physiology"));
        }

        @Test
        public void testId() throws Exception {
            assertEquals("PL8dPuuaLjXtOAKed_MxxWBNaPno5h3Zs8", extractor.getId());
        }

        @Test
        public void testUrl() throws ParsingException {
            assertEquals("https://www.youtube.com/playlist?list=PL8dPuuaLjXtOAKed_MxxWBNaPno5h3Zs8", extractor.getUrl());
        }

        @Test
        public void testOriginalUrl() throws ParsingException {
            assertEquals("https://www.youtube.com/playlist?list=PL8dPuuaLjXtOAKed_MxxWBNaPno5h3Zs8", extractor.getOriginalUrl());
        }

        /*//////////////////////////////////////////////////////////////////////////
        // ListExtractor
        //////////////////////////////////////////////////////////////////////////*/

        @Test
        public void testRelatedItems() throws Exception {
            defaultTestRelatedItems(extractor);
        }

        @Disabled
        @Test
        public void testMoreRelatedItems() throws Exception {
            defaultTestMoreItems(extractor);
        }

        /*//////////////////////////////////////////////////////////////////////////
        // PlaylistExtractor
        //////////////////////////////////////////////////////////////////////////*/

        @Test
        public void testThumbnailUrl() throws Exception {
            final String thumbnailUrl = extractor.getThumbnailUrl();
            assertIsSecureUrl(thumbnailUrl);
            ExtractorAsserts.assertContains("yt", thumbnailUrl);
        }

        @Disabled
        @Test
        public void testBannerUrl() throws ParsingException {
            final String bannerUrl = extractor.getBannerUrl();
            assertIsSecureUrl(bannerUrl);
            ExtractorAsserts.assertContains("yt", bannerUrl);
        }

        @Test
        public void testUploaderUrl() throws Exception {
            assertEquals("https://www.youtube.com/channel/UCX6b17PVsYBQ0ip5gyeme-Q", extractor.getUploaderUrl());
        }

        @Test
        public void testUploaderName() throws Exception {
            final String uploaderName = extractor.getUploaderName();
            ExtractorAsserts.assertContains("CrashCourse", uploaderName);
        }

        @Test
        public void testUploaderAvatarUrl() throws Exception {
            final String uploaderAvatarUrl = extractor.getUploaderAvatarUrl();
            ExtractorAsserts.assertContains("yt", uploaderAvatarUrl);
        }

        @Test
        public void testStreamCount() throws Exception {
<<<<<<< HEAD
            ExtractorAsserts.assertGreater(45, extractor.getStreamCount());
=======
            ExtractorAsserts.assertGreater(40, extractor.getStreamCount());
>>>>>>> eb07d70a
        }

        @Override
        public void testUploaderVerified() throws Exception {
            assertTrue(extractor.isUploaderVerified());
        }

        @Test
        void getPlaylistType() throws ParsingException {
            assertEquals(PlaylistInfo.PlaylistType.NORMAL, extractor.getPlaylistType());
        }
    }

    public static class ContinuationsTests {

        @BeforeAll
        public static void setUp() throws IOException {
            YoutubeTestsUtils.ensureStateless();
            NewPipe.init(DownloaderFactory.getDownloader(RESOURCE_PATH + "continuations"));
        }

        @Test
        public void testNoContinuations() throws Exception {
            final YoutubePlaylistExtractor extractor = (YoutubePlaylistExtractor) YouTube
                    .getPlaylistExtractor(
                            "https://www.youtube.com/playlist?list=PLXJg25X-OulsVsnvZ7RVtSDW-id9_RzAO");
            extractor.fetchPage();

            assertNoMoreItems(extractor);
        }

        @Test
        public void testOnlySingleContinuation() throws Exception {
            final YoutubePlaylistExtractor extractor = (YoutubePlaylistExtractor) YouTube
                    .getPlaylistExtractor(
                            "https://www.youtube.com/playlist?list=PLoumn5BIsUDeGF1vy5Nylf_RJKn5aL_nr");
            extractor.fetchPage();

            final ListExtractor.InfoItemsPage<StreamInfoItem> page = defaultTestMoreItems(
                    extractor);
            assertFalse(page.hasNextPage(), "More items available when it shouldn't");
        }
    }
}<|MERGE_RESOLUTION|>--- conflicted
+++ resolved
@@ -1,7 +1,5 @@
 package org.schabi.newpipe.extractor.services.youtube;
 
-<<<<<<< HEAD
-=======
 import static org.junit.jupiter.api.Assertions.assertEquals;
 import static org.junit.jupiter.api.Assertions.assertFalse;
 import static org.junit.jupiter.api.Assertions.assertThrows;
@@ -14,7 +12,6 @@
 import static org.schabi.newpipe.extractor.services.DefaultTests.defaultTestMoreItems;
 import static org.schabi.newpipe.extractor.services.DefaultTests.defaultTestRelatedItems;
 
->>>>>>> eb07d70a
 import org.junit.jupiter.api.BeforeAll;
 import org.junit.jupiter.api.Disabled;
 import org.junit.jupiter.api.Test;
@@ -32,11 +29,6 @@
 
 import java.io.IOException;
 
-import static org.junit.jupiter.api.Assertions.*;
-import static org.schabi.newpipe.extractor.ExtractorAsserts.assertIsSecureUrl;
-import static org.schabi.newpipe.extractor.ServiceList.YouTube;
-import static org.schabi.newpipe.extractor.services.DefaultTests.*;
-
 /**
  * Test for {@link YoutubePlaylistExtractor}
  */
@@ -390,11 +382,7 @@
 
         @Test
         public void testStreamCount() throws Exception {
-<<<<<<< HEAD
-            ExtractorAsserts.assertGreater(45, extractor.getStreamCount());
-=======
             ExtractorAsserts.assertGreater(40, extractor.getStreamCount());
->>>>>>> eb07d70a
         }
 
         @Override
