package org.schabi.newpipe.extractor.services.soundcloud;

import com.grack.nanojson.JsonArray;
import com.grack.nanojson.JsonObject;
import com.grack.nanojson.JsonParser;
import com.grack.nanojson.JsonParserException;
import org.schabi.newpipe.extractor.downloader.Downloader;
import org.schabi.newpipe.extractor.StreamingService;
import org.schabi.newpipe.extractor.channel.ChannelExtractor;
import org.schabi.newpipe.extractor.exceptions.ExtractionException;
import org.schabi.newpipe.extractor.exceptions.ParsingException;
import org.schabi.newpipe.extractor.linkhandler.ListLinkHandler;
import org.schabi.newpipe.extractor.stream.StreamInfoItem;
import org.schabi.newpipe.extractor.stream.StreamInfoItemsCollector;
<<<<<<< HEAD
=======
import org.schabi.newpipe.extractor.utils.DateUtils;
import org.schabi.newpipe.extractor.utils.Localization;
>>>>>>> e6c1eb56

import javax.annotation.Nonnull;
import java.io.IOException;
import java.util.HashMap;
import java.util.List;
import java.util.Map;

@SuppressWarnings("WeakerAccess")
public class SoundcloudChannelExtractor extends ChannelExtractor {
    private String userId;
    private JsonObject user;

    private StreamInfoItemsCollector streamInfoItemsCollector = null;
    private String nextPageUrl = null;

<<<<<<< HEAD
    public SoundcloudChannelExtractor(StreamingService service, ListLinkHandler linkHandler) {
        super(service, linkHandler);
=======
    private Map<String, String> audioPublishIsoTimeStrLookup;

    public SoundcloudChannelExtractor(StreamingService service, ListLinkHandler linkHandler, Localization localization) {
        super(service, linkHandler, localization);
>>>>>>> e6c1eb56
    }

    @Override
    public void onFetchPage(@Nonnull Downloader downloader) throws IOException, ExtractionException {

        userId = getLinkHandler().getId();
        String apiUrl = "https://api-v2.soundcloud.com/users/" + userId +
                "?client_id=" + SoundcloudParsingHelper.clientId();

        String response = downloader.get(apiUrl, getExtractorLocalization()).responseBody();
        try {
            user = JsonParser.object().from(response);
        } catch (JsonParserException e) {
            throw new ParsingException("Could not parse json response", e);
        }
    }

    @Nonnull
    @Override
    public String getId() {
        return userId;
    }

    @Nonnull
    @Override
    public String getName() {
        return user.getString("username");
    }

    @Override
    public String getAvatarUrl() {
        return user.getString("avatar_url");
    }

    @Override
    public String getBannerUrl() {
        return user.getObject("visuals", new JsonObject())
                .getArray("visuals", new JsonArray())
                .getObject(0, new JsonObject())
                .getString("visual_url");
    }

    @Override
    public String getFeedUrl() {
        return null;
    }

    @Override
    public long getSubscriberCount() {
        return user.getNumber("followers_count", 0).longValue();
    }

    @Override
    public String getDescription() {
        return user.getString("description", "");
    }

    @Override
    public Map<String, String> getPublishIsoTimeStrLookup() throws ParsingException {
        try {
            if (audioPublishIsoTimeStrLookup == null) {
                audioPublishIsoTimeStrLookup = new HashMap<>();
                if(streamInfoItemsCollector == null) {
                    computeNextPageAndGetStreams();
                }

                List<StreamInfoItem> streamInfoItemList = streamInfoItemsCollector.getStreamInfoItemList();
                for (StreamInfoItem item: streamInfoItemList) {
                    audioPublishIsoTimeStrLookup.put(
                        item.getId(),
                        DateUtils.toISODateTimeString(item.getRawUploadDate()));
                }
            }
            return audioPublishIsoTimeStrLookup;
        } catch (Exception ex) {
            throw new ParsingException(ex.getMessage(), ex);
        }
    }

    @Nonnull
    @Override
    public InfoItemsPage<StreamInfoItem> getInitialPage() throws ExtractionException {
        if(streamInfoItemsCollector == null) {
            computeNextPageAndGetStreams();
        }
        return new InfoItemsPage<>(streamInfoItemsCollector, getNextPageUrl());
    }

    @Override
    public String getNextPageUrl() throws ExtractionException {
        if(nextPageUrl == null) {
            computeNextPageAndGetStreams();
        }
        return nextPageUrl;
    }

    private void computeNextPageAndGetStreams() throws ExtractionException {
        try {
            streamInfoItemsCollector = new StreamInfoItemsCollector(getServiceId());

            String apiUrl = "https://api-v2.soundcloud.com/users/" + getId() + "/tracks"
                    + "?client_id=" + SoundcloudParsingHelper.clientId()
                    + "&limit=20"
                    + "&linked_partitioning=1";

            nextPageUrl = SoundcloudParsingHelper.getStreamsFromApiMinItems(15, streamInfoItemsCollector, apiUrl);
        } catch (Exception e) {
            throw new ExtractionException("Could not get next page", e);
        }
    }

    @Override
    public InfoItemsPage<StreamInfoItem> getPage(final String pageUrl) throws IOException, ExtractionException {
        if (pageUrl == null || pageUrl.isEmpty()) {
            throw new ExtractionException(new IllegalArgumentException("Page url is empty or null"));
        }

        StreamInfoItemsCollector collector = new StreamInfoItemsCollector(getServiceId());
        String nextPageUrl = SoundcloudParsingHelper.getStreamsFromApiMinItems(15, collector, pageUrl);

        return new InfoItemsPage<>(collector, nextPageUrl);
    }
}<|MERGE_RESOLUTION|>--- conflicted
+++ resolved
@@ -12,11 +12,7 @@
 import org.schabi.newpipe.extractor.linkhandler.ListLinkHandler;
 import org.schabi.newpipe.extractor.stream.StreamInfoItem;
 import org.schabi.newpipe.extractor.stream.StreamInfoItemsCollector;
-<<<<<<< HEAD
-=======
 import org.schabi.newpipe.extractor.utils.DateUtils;
-import org.schabi.newpipe.extractor.utils.Localization;
->>>>>>> e6c1eb56
 
 import javax.annotation.Nonnull;
 import java.io.IOException;
@@ -32,15 +28,10 @@
     private StreamInfoItemsCollector streamInfoItemsCollector = null;
     private String nextPageUrl = null;
 
-<<<<<<< HEAD
+    private Map<String, String> audioPublishIsoTimeStrLookup;
+
     public SoundcloudChannelExtractor(StreamingService service, ListLinkHandler linkHandler) {
         super(service, linkHandler);
-=======
-    private Map<String, String> audioPublishIsoTimeStrLookup;
-
-    public SoundcloudChannelExtractor(StreamingService service, ListLinkHandler linkHandler, Localization localization) {
-        super(service, linkHandler, localization);
->>>>>>> e6c1eb56
     }
 
     @Override
@@ -111,7 +102,7 @@
                 for (StreamInfoItem item: streamInfoItemList) {
                     audioPublishIsoTimeStrLookup.put(
                         item.getId(),
-                        DateUtils.toISODateTimeString(item.getRawUploadDate()));
+                        DateUtils.toISODateTimeString(item.getTextualUploadDate()));
                 }
             }
             return audioPublishIsoTimeStrLookup;
