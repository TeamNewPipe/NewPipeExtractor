--- conflicted
+++ resolved
@@ -6,12 +6,7 @@
 import org.schabi.newpipe.extractor.NewPipe;
 import org.schabi.newpipe.extractor.channel.ChannelInfoItem;
 import org.schabi.newpipe.extractor.services.youtube.extractors.YoutubeSearchExtractor;
-<<<<<<< HEAD
 import org.schabi.newpipe.extractor.services.youtube.linkHandler.YoutubeSearchQueryHandlerFactory.Filter;
-import org.schabi.newpipe.extractor.utils.Localization;
-=======
-import org.schabi.newpipe.extractor.services.youtube.linkHandler.YoutubeSearchQueryHandlerFactory;
->>>>>>> 0a3422a5
 
 import static java.util.Collections.singletonList;
 import static junit.framework.TestCase.assertTrue;
@@ -26,11 +21,7 @@
         public static void setUpClass() throws Exception {
             NewPipe.init(DownloaderTestImpl.getInstance());
             extractor = (YoutubeSearchExtractor) YouTube.getSearchExtractor("pewdiepie",
-<<<<<<< HEAD
-                    singletonList(Filter.Channel.name()), null, new Localization("GB", "en"));
-=======
-                    singletonList(YoutubeSearchQueryHandlerFactory.CHANNELS), null);
->>>>>>> 0a3422a5
+                    singletonList(Filter.Channel.name()), null);
             extractor.fetchPage();
             itemsPage = extractor.getInitialPage();
         }
