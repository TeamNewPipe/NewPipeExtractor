package org.schabi.newpipe.extractor.services.youtube;

import com.grack.nanojson.*;
<<<<<<< HEAD
=======
import com.grack.nanojson.JsonArray;
import com.grack.nanojson.JsonObject;
import com.grack.nanojson.JsonParser;
import com.grack.nanojson.JsonParserException;
import com.grack.nanojson.JsonWriter;

>>>>>>> 69f155d2
import org.jsoup.Jsoup;
import org.jsoup.nodes.Document;
import org.schabi.newpipe.extractor.MetaInfo;
import org.schabi.newpipe.extractor.Page;
import org.schabi.newpipe.extractor.downloader.Response;
import org.schabi.newpipe.extractor.exceptions.ContentNotAvailableException;
import org.schabi.newpipe.extractor.exceptions.ExtractionException;
import org.schabi.newpipe.extractor.exceptions.ParsingException;
import org.schabi.newpipe.extractor.exceptions.ReCaptchaException;
import org.schabi.newpipe.extractor.localization.Localization;
<<<<<<< HEAD
import org.schabi.newpipe.extractor.services.youtube.invidious.InvidiousInstance;
=======
import org.schabi.newpipe.extractor.stream.Description;
>>>>>>> 69f155d2
import org.schabi.newpipe.extractor.utils.Parser;
import org.schabi.newpipe.extractor.utils.Utils;

import javax.annotation.Nonnull;
import javax.annotation.Nullable;
import java.io.IOException;
import java.io.UnsupportedEncodingException;
import java.net.MalformedURLException;
import java.net.URL;
import java.net.URLDecoder;
import java.nio.charset.StandardCharsets;
import java.time.LocalDate;
import java.time.OffsetDateTime;
import java.time.ZoneOffset;
import java.time.format.DateTimeParseException;
import java.util.*;

import static org.schabi.newpipe.extractor.NewPipe.getDownloader;
import static org.schabi.newpipe.extractor.utils.JsonUtils.EMPTY_STRING;
import static org.schabi.newpipe.extractor.utils.Utils.*;
import static org.schabi.newpipe.extractor.utils.Utils.HTTP;
import static org.schabi.newpipe.extractor.utils.Utils.HTTPS;
import static org.schabi.newpipe.extractor.utils.Utils.isNullOrEmpty;
import static org.schabi.newpipe.extractor.utils.Utils.join;

/*
 * Created by Christian Schabesberger on 02.03.16.
 *
 * Copyright (C) Christian Schabesberger 2016 <chris.schabesberger@mailbox.org>
 * YoutubeParsingHelper.java is part of NewPipe.
 *
 * NewPipe is free software: you can redistribute it and/or modify
 * it under the terms of the GNU General Public License as published by
 * the Free Software Foundation, either version 3 of the License, or
 * (at your option) any later version.
 *
 * NewPipe is distributed in the hope that it will be useful,
 * but WITHOUT ANY WARRANTY; without even the implied warranty of
 * MERCHANTABILITY or FITNESS FOR A PARTICULAR PURPOSE.  See the
 * GNU General Public License for more details.
 *
 * You should have received a copy of the GNU General Public License
 * along with NewPipe.  If not, see <http://www.gnu.org/licenses/>.
 */

public class YoutubeParsingHelper {

    private YoutubeParsingHelper() {
    }

    private static final String HARDCODED_CLIENT_VERSION = "2.20200214.04.00";
    private static String clientVersion;

    private static String key;

    private static final String[] HARDCODED_YOUTUBE_MUSIC_KEYS = {"AIzaSyC9XL3ZjWddXya6X74dJoCTL-WEYFDNX30", "67", "0.1"};
    private static String[] youtubeMusicKeys;

    private static final String FEED_BASE_CHANNEL_ID = "https://www.youtube.com/feeds/videos.xml?channel_id=";
    private static final String FEED_BASE_USER = "https://www.youtube.com/feeds/videos.xml?user=";

    private static boolean isGoogleURL(String url) {
        url = extractCachedUrlIfNeeded(url);
        try {
            final URL u = new URL(url);
            final String host = u.getHost();
            return host.startsWith("google.") || host.startsWith("m.google.");
        } catch (MalformedURLException e) {
            return false;
        }
    }

    public static boolean isYoutubeURL(final URL url) {
        final String host = url.getHost();
        return host.equalsIgnoreCase("youtube.com") || host.equalsIgnoreCase("www.youtube.com")
<<<<<<< HEAD
                || host.equalsIgnoreCase("m.youtube.com") || host.equalsIgnoreCase("music.youtube.com")
                || host.equalsIgnoreCase("youtu.be") || host.equalsIgnoreCase("www.youtube-nocookie.com");
    }

    public static boolean isHooktubeURL(URL url) {
        return url.getHost().equalsIgnoreCase("hooktube.com");
    }

    public static boolean isInvidiousURL(URL url) {
        if (isBlank(url.getAuthority())) {
            return false;
        }

        String baseUrl = Utils.getBaseUrl(url);
        baseUrl = Utils.replaceHttpWithHttps(baseUrl); // http not supported by DownloaderImpl
        final InvidiousInstance instance = new InvidiousInstance(baseUrl);
        return instance.isValid();
=======
                || host.equalsIgnoreCase("m.youtube.com") || host.equalsIgnoreCase("music.youtube.com");
    }

    public static boolean isYoutubeServiceURL(final URL url) {
        final String host = url.getHost();
        return host.equalsIgnoreCase("www.youtube-nocookie.com") || host.equalsIgnoreCase("youtu.be");
    }

    public static boolean isHooktubeURL(final URL url) {
        final String host = url.getHost();
        return host.equalsIgnoreCase("hooktube.com");
    }

    public static boolean isInvidioURL(final URL url) {
        final String host = url.getHost();
        return host.equalsIgnoreCase("invidio.us")
                || host.equalsIgnoreCase("dev.invidio.us")
                || host.equalsIgnoreCase("www.invidio.us")
                || host.equalsIgnoreCase("redirect.invidious.io")
                || host.equalsIgnoreCase("invidious.snopyta.org")
                || host.equalsIgnoreCase("yewtu.be")
                || host.equalsIgnoreCase("tube.connect.cafe")
                || host.equalsIgnoreCase("invidious.zapashcanon.fr")
                || host.equalsIgnoreCase("invidious.kavin.rocks")
                || host.equalsIgnoreCase("invidious.tube")
                || host.equalsIgnoreCase("invidious.site")
                || host.equalsIgnoreCase("invidious.xyz")
                || host.equalsIgnoreCase("vid.mint.lgbt")
                || host.equalsIgnoreCase("invidiou.site")
                || host.equalsIgnoreCase("invidious.fdn.fr")
                || host.equalsIgnoreCase("invidious.048596.xyz")
                || host.equalsIgnoreCase("invidious.zee.li")
                || host.equalsIgnoreCase("vid.puffyan.us")
                || host.equalsIgnoreCase("ytprivate.com");
>>>>>>> 69f155d2
    }

    /**
     * Parses the duration string of the video expecting ":" or "." as separators
     * @return the duration in seconds
     * @throws ParsingException when more than 3 separators are found
     */
    public static int parseDurationString(final String input)
            throws ParsingException, NumberFormatException {
        // If time separator : is not detected, try . instead
        final String[] splitInput = input.contains(":")
                ? input.split(":")
                : input.split("\\.");

        String days = "0";
        String hours = "0";
        String minutes = "0";
        final String seconds;

        switch (splitInput.length) {
            case 4:
                days = splitInput[0];
                hours = splitInput[1];
                minutes = splitInput[2];
                seconds = splitInput[3];
                break;
            case 3:
                hours = splitInput[0];
                minutes = splitInput[1];
                seconds = splitInput[2];
                break;
            case 2:
                minutes = splitInput[0];
                seconds = splitInput[1];
                break;
            case 1:
                seconds = splitInput[0];
                break;
            default:
                throw new ParsingException("Error duration string with unknown format: " + input);
        }

        return ((Integer.parseInt(Utils.removeNonDigitCharacters(days)) * 24
                + Integer.parseInt(Utils.removeNonDigitCharacters(hours))) * 60
                + Integer.parseInt(Utils.removeNonDigitCharacters(minutes))) * 60
                + Integer.parseInt(Utils.removeNonDigitCharacters(seconds));
    }

    public static String getFeedUrlFrom(final String channelIdOrUser) {
        if (channelIdOrUser.startsWith("user/")) {
            return FEED_BASE_USER + channelIdOrUser.replace("user/", "");
        } else if (channelIdOrUser.startsWith("channel/")) {
            return FEED_BASE_CHANNEL_ID + channelIdOrUser.replace("channel/", "");
        } else {
            return FEED_BASE_CHANNEL_ID + channelIdOrUser;
        }
    }

    public static OffsetDateTime parseDateFrom(final String textualUploadDate) throws ParsingException {
        try {
            return OffsetDateTime.parse(textualUploadDate);
        } catch (DateTimeParseException e) {
            try {
                return LocalDate.parse(textualUploadDate).atStartOfDay().atOffset(ZoneOffset.UTC);
            } catch (DateTimeParseException e1) {
                throw new ParsingException("Could not parse date: \"" + textualUploadDate + "\"", e1);
            }
        }
    }

    /**
     * Checks if the given playlist id is a YouTube Mix (auto-generated playlist)
     * Ids from a YouTube Mix start with "RD"
     * @param playlistId
     * @return Whether given id belongs to a YouTube Mix
     */
    public static boolean isYoutubeMixId(final String playlistId) {
        return playlistId.startsWith("RD") && !isYoutubeMusicMixId(playlistId);
    }

    /**
     * Checks if the given playlist id is a YouTube Music Mix (auto-generated playlist)
     * Ids from a YouTube Music Mix start with "RDAMVM" or "RDCLAK"
     * @param playlistId
     * @return Whether given id belongs to a YouTube Music Mix
     */
    public static boolean isYoutubeMusicMixId(final String playlistId) {
        return playlistId.startsWith("RDAMVM") || playlistId.startsWith("RDCLAK");
    }
    /**
     * Checks if the given playlist id is a YouTube Channel Mix (auto-generated playlist)
     * Ids from a YouTube channel Mix start with "RDCM"
     * @return Whether given id belongs to a YouTube Channel Mix
     */
    public static boolean isYoutubeChannelMixId(final String playlistId) {
        return playlistId.startsWith("RDCM");
    }

    /**
     * Extracts the video id from the playlist id for Mixes.
     * @throws ParsingException If the playlistId is a Channel Mix or not a mix.
     */
    public static String extractVideoIdFromMixId(final String playlistId) throws ParsingException {
        if (playlistId.startsWith("RDMM")) { // My Mix
            return playlistId.substring(4);

        } else if (isYoutubeMusicMixId(playlistId)) { // starts with "RDAMVM" or "RDCLAK"
            return playlistId.substring(6);

        } else if (isYoutubeChannelMixId(playlistId)) { // starts with "RMCM"
            // Channel mix are build with RMCM{channelId}, so videoId can't be determined
            throw new ParsingException("Video id could not be determined from mix id: " + playlistId);

        } else if (isYoutubeMixId(playlistId)) { // normal mix, starts with "RD"
            return playlistId.substring(2);

        } else { // not a mix
            throw new ParsingException("Video id could not be determined from mix id: " + playlistId);
        }
    }

    public static JsonObject getInitialData(final String html) throws ParsingException {
        try {
            try {
                final String initialData = Parser.matchGroup1("window\\[\"ytInitialData\"\\]\\s*=\\s*(\\{.*?\\});", html);
                return JsonParser.object().from(initialData);
            } catch (Parser.RegexException e) {
                final String initialData = Parser.matchGroup1("var\\s*ytInitialData\\s*=\\s*(\\{.*?\\});", html);
                return JsonParser.object().from(initialData);
            }
        } catch (JsonParserException | Parser.RegexException e) {
            throw new ParsingException("Could not get ytInitialData", e);
        }
    }

    public static boolean isHardcodedClientVersionValid() throws IOException, ExtractionException {
        final String url = "https://www.youtube.com/results?search_query=test&pbj=1";

        final Map<String, List<String>> headers = new HashMap<>();
        headers.put("X-YouTube-Client-Name", Collections.singletonList("1"));
        headers.put("X-YouTube-Client-Version", Collections.singletonList(HARDCODED_CLIENT_VERSION));
        final String response = getDownloader().get(url, headers).responseBody();

        return response.length() > 50; // ensure to have a valid response
    }

<<<<<<< HEAD
    /**
     * Get the client version from a page
     *
     * @return
     * @throws ParsingException
     */
    public static String getClientVersion() throws IOException, ExtractionException {
        if (!isNullOrEmpty(clientVersion)) return clientVersion;
        if (isHardcodedClientVersionValid()) return clientVersion = HARDCODED_CLIENT_VERSION;

=======
    private static void extractClientVersionAndKey() throws IOException, ExtractionException {
>>>>>>> 69f155d2
        final String url = "https://www.youtube.com/results?search_query=test";
        final String html = getDownloader().get(url).responseBody();
        final JsonObject initialData = getInitialData(html);
        final JsonArray serviceTrackingParams = initialData.getObject("responseContext").getArray("serviceTrackingParams");
        String shortClientVersion = null;

        // try to get version from initial data first
        for (final Object service : serviceTrackingParams) {
            final JsonObject s = (JsonObject) service;
            if (s.getString("service").equals("CSI")) {
                final JsonArray params = s.getArray("params");
                for (final Object param : params) {
                    final JsonObject p = (JsonObject) param;
                    final String key = p.getString("key");
                    if (key != null && key.equals("cver")) {
                        clientVersion = p.getString("value");
                    }
                }
            } else if (s.getString("service").equals("ECATCHER")) {
                // fallback to get a shortened client version which does not contain the last two digits
                final JsonArray params = s.getArray("params");
                for (final Object param : params) {
                    final JsonObject p = (JsonObject) param;
                    final String key = p.getString("key");
                    if (key != null && key.equals("client.version")) {
                        shortClientVersion = p.getString("value");
                    }
                }
            }
        }

        String contextClientVersion;
        final String[] patterns = {
                "INNERTUBE_CONTEXT_CLIENT_VERSION\":\"([0-9\\.]+?)\"",
                "innertube_context_client_version\":\"([0-9\\.]+?)\"",
                "client.version=([0-9\\.]+)"
        };
        for (final String pattern : patterns) {
            try {
                contextClientVersion = Parser.matchGroup1(pattern, html);
                if (!isNullOrEmpty(contextClientVersion)) {
                    clientVersion = contextClientVersion;
                    break;
                }
            } catch (Parser.RegexException ignored) { }
        }

        if (!isNullOrEmpty(clientVersion) && !isNullOrEmpty(shortClientVersion)) {
            clientVersion = shortClientVersion;
        }

        try {
            key = Parser.matchGroup1("INNERTUBE_API_KEY\":\"([0-9a-zA-Z_-]+?)\"", html);
        } catch (Parser.RegexException e) {
            try {
                key = Parser.matchGroup1("innertubeApiKey\":\"([0-9a-zA-Z_-]+?)\"", html);
            } catch (Parser.RegexException ignored) { }
        }
    }

    /**
     * Get the client version
     */
    public static String getClientVersion() throws IOException, ExtractionException {
        if (!isNullOrEmpty(clientVersion)) return clientVersion;
        if (isHardcodedClientVersionValid()) return clientVersion = HARDCODED_CLIENT_VERSION;

        extractClientVersionAndKey();
        if (isNullOrEmpty(key)) throw new ParsingException("Could not extract client version");
        return clientVersion;
    }

    /**
     * Get the key
     */
    public static String getKey() throws IOException, ExtractionException {
        if (!isNullOrEmpty(key)) return key;

        extractClientVersionAndKey();
        if (isNullOrEmpty(key)) throw new ParsingException("Could not extract key");
        return key;
    }

    /**
     * Only use in tests.
     *
     * Quick-and-dirty solution to reset global state in between test classes.
     */
    static void resetClientVersionAndKey() {
        clientVersion = null;
        key = null;
    }

    public static boolean areHardcodedYoutubeMusicKeysValid() throws IOException, ReCaptchaException {
        final String url = "https://music.youtube.com/youtubei/v1/search?alt=json&key=" + HARDCODED_YOUTUBE_MUSIC_KEYS[0];

        // @formatter:off
        byte[] json = JsonWriter.string()
            .object()
                .object("context")
                    .object("client")
                        .value("clientName", "WEB_REMIX")
                        .value("clientVersion", HARDCODED_YOUTUBE_MUSIC_KEYS[2])
                        .value("hl", "en")
                        .value("gl", "GB")
                        .array("experimentIds").end()
                        .value("experimentsToken", "")
                        .value("utcOffsetMinutes", 0)
                        .object("locationInfo").end()
                        .object("musicAppInfo").end()
                    .end()
                    .object("capabilities").end()
                    .object("request")
                        .array("internalExperimentFlags").end()
                        .object("sessionIndex").end()
                    .end()
                    .object("activePlayers").end()
                    .object("user")
                        .value("enableSafetyMode", false)
                    .end()
                .end()
                .value("query", "test")
                .value("params", "Eg-KAQwIARAAGAAgACgAMABqChAEEAUQAxAKEAk%3D")
            .end().done().getBytes("UTF-8");
        // @formatter:on

        final Map<String, List<String>> headers = new HashMap<>();
        headers.put("X-YouTube-Client-Name", Collections.singletonList(HARDCODED_YOUTUBE_MUSIC_KEYS[1]));
        headers.put("X-YouTube-Client-Version", Collections.singletonList(HARDCODED_YOUTUBE_MUSIC_KEYS[2]));
        headers.put("Origin", Collections.singletonList("https://music.youtube.com"));
        headers.put("Referer", Collections.singletonList("music.youtube.com"));
        headers.put("Content-Type", Collections.singletonList("application/json"));

        final String response = getDownloader().post(url, headers, json).responseBody();

        return response.length() > 50; // ensure to have a valid response
    }

    public static String[] getYoutubeMusicKeys() throws IOException, ReCaptchaException, Parser.RegexException {
        if (youtubeMusicKeys != null && youtubeMusicKeys.length == 3) return youtubeMusicKeys;
        if (areHardcodedYoutubeMusicKeysValid()) return youtubeMusicKeys = HARDCODED_YOUTUBE_MUSIC_KEYS;

        final String url = "https://music.youtube.com/";
        final String html = getDownloader().get(url).responseBody();

        String key;
        try {
            key = Parser.matchGroup1("INNERTUBE_API_KEY\":\"([0-9a-zA-Z_-]+?)\"", html);
        } catch (Parser.RegexException e) {
            key = Parser.matchGroup1("innertube_api_key\":\"([0-9a-zA-Z_-]+?)\"", html);
        }

        final String clientName = Parser.matchGroup1("INNERTUBE_CONTEXT_CLIENT_NAME\":([0-9]+?),", html);

        String clientVersion;
        try {
            clientVersion = Parser.matchGroup1("INNERTUBE_CONTEXT_CLIENT_VERSION\":\"([0-9\\.]+?)\"", html);
        } catch (Parser.RegexException e) {
            try {
                clientVersion = Parser.matchGroup1("INNERTUBE_CLIENT_VERSION\":\"([0-9\\.]+?)\"", html);
            } catch (Parser.RegexException ee) {
                clientVersion = Parser.matchGroup1("innertube_context_client_version\":\"([0-9\\.]+?)\"", html);
            }
        }

        return youtubeMusicKeys = new String[]{key, clientName, clientVersion};
    }

    @Nullable
    public static String getUrlFromNavigationEndpoint(JsonObject navigationEndpoint) throws ParsingException {
        if (navigationEndpoint.has("urlEndpoint")) {
            String internUrl = navigationEndpoint.getObject("urlEndpoint").getString("url");
            if (internUrl.startsWith("/redirect?")) {
                // q parameter can be the first parameter
                internUrl = internUrl.substring(10);
                String[] params = internUrl.split("&");
                for (String param : params) {
                    if (param.split("=")[0].equals("q")) {
                        String url;
                        try {
                            url = URLDecoder.decode(param.split("=")[1], "UTF-8");
                        } catch (UnsupportedEncodingException e) {
                            return null;
                        }
                        return url;
                    }
                }
            } else if (internUrl.startsWith("http")) {
                return internUrl;
            }
        } else if (navigationEndpoint.has("browseEndpoint")) {
            final JsonObject browseEndpoint = navigationEndpoint.getObject("browseEndpoint");
            final String canonicalBaseUrl = browseEndpoint.getString("canonicalBaseUrl");
            final String browseId = browseEndpoint.getString("browseId");

            // All channel ids are prefixed with UC
            if (browseId != null && browseId.startsWith("UC")) {
                return "https://www.youtube.com/channel/" + browseId;
            }

            if (!isNullOrEmpty(canonicalBaseUrl)) {
                return "https://www.youtube.com" + canonicalBaseUrl;
            }

            throw new ParsingException("canonicalBaseUrl is null and browseId is not a channel (\"" + browseEndpoint + "\")");
        } else if (navigationEndpoint.has("watchEndpoint")) {
            StringBuilder url = new StringBuilder();
            url.append("https://www.youtube.com/watch?v=").append(navigationEndpoint.getObject("watchEndpoint").getString("videoId"));
            if (navigationEndpoint.getObject("watchEndpoint").has("playlistId")) {
                url.append("&list=").append(navigationEndpoint.getObject("watchEndpoint")
                        .getString("playlistId"));
            }
            if (navigationEndpoint.getObject("watchEndpoint").has("startTimeSeconds")) {
                url.append("&amp;t=").append(navigationEndpoint.getObject("watchEndpoint")
                        .getInt("startTimeSeconds"));
            }
            return url.toString();
        } else if (navigationEndpoint.has("watchPlaylistEndpoint")) {
            return "https://www.youtube.com/playlist?list=" +
                    navigationEndpoint.getObject("watchPlaylistEndpoint").getString("playlistId");
        }
        return null;
    }

    /**
     * Get the text from a JSON object that has either a simpleText or a runs array.
     *
     * @param textObject JSON object to get the text from
     * @param html       whether to return HTML, by parsing the navigationEndpoint
     * @return text in the JSON object or {@code null}
     */
    @Nullable
    public static String getTextFromObject(JsonObject textObject, boolean html) throws ParsingException {
        if (isNullOrEmpty(textObject)) return null;

        if (textObject.has("simpleText")) return textObject.getString("simpleText");

        if (textObject.getArray("runs").isEmpty()) return null;

        final StringBuilder textBuilder = new StringBuilder();
        for (final Object textPart : textObject.getArray("runs")) {
            String text = ((JsonObject) textPart).getString("text");
            if (html && ((JsonObject) textPart).has("navigationEndpoint")) {
                String url = getUrlFromNavigationEndpoint(((JsonObject) textPart).getObject("navigationEndpoint"));
                if (!isNullOrEmpty(url)) {
                    textBuilder.append("<a href=\"").append(url).append("\">").append(text).append("</a>");
                    continue;
                }
            }
            textBuilder.append(text);
        }

        String text = textBuilder.toString();

        if (html) {
            text = text.replaceAll("\\n", "<br>");
            text = text.replaceAll("  ", " &nbsp;");
        }

        return text;
    }

    @Nullable
    public static String getTextFromObject(JsonObject textObject) throws ParsingException {
        return getTextFromObject(textObject, false);
    }

    public static String fixThumbnailUrl(String thumbnailUrl) {
        if (thumbnailUrl.startsWith("//")) {
            thumbnailUrl = thumbnailUrl.substring(2);
        }

        if (thumbnailUrl.startsWith(HTTP)) {
            thumbnailUrl = Utils.replaceHttpWithHttps(thumbnailUrl);
        } else if (!thumbnailUrl.startsWith(HTTPS)) {
            thumbnailUrl = "https://" + thumbnailUrl;
        }

        return thumbnailUrl;
    }

    public static String getValidJsonResponseBody(final Response response)
            throws ParsingException, MalformedURLException {
        if (response.responseCode() == 404) {
            throw new ContentNotAvailableException("Not found"
                    + " (\"" + response.responseCode() + " " + response.responseMessage() + "\")");
        }

        final String responseBody = response.responseBody();
        if (responseBody.length() < 50) { // ensure to have a valid response
            throw new ParsingException("JSON response is too short");
        }

        // Check if the request was redirected to the error page.
        final URL latestUrl = new URL(response.latestUrl());
        if (latestUrl.getHost().equalsIgnoreCase("www.youtube.com")) {
            final String path = latestUrl.getPath();
            if (path.equalsIgnoreCase("/oops") || path.equalsIgnoreCase("/error")) {
                throw new ContentNotAvailableException("Content unavailable");
            }
        }

        final String responseContentType = response.getHeader("Content-Type");
        if (responseContentType != null
                && responseContentType.toLowerCase().contains("text/html")) {
            throw new ParsingException("Got HTML document, expected JSON response"
                    + " (latest url was: \"" + response.latestUrl() + "\")");
        }

        return responseBody;
    }

    public static Response getResponse(final String url, final Localization localization)
            throws IOException, ExtractionException {
        final Map<String, List<String>> headers = new HashMap<>();
        headers.put("X-YouTube-Client-Name", Collections.singletonList("1"));
        headers.put("X-YouTube-Client-Version", Collections.singletonList(getClientVersion()));

        final Response response = getDownloader().get(url, headers, localization);
        getValidJsonResponseBody(response);

        return response;
    }

    public static String extractCookieValue(final String cookieName, final Response response) {
        final List<String> cookies = response.responseHeaders().get("set-cookie");
        int startIndex;
        String result = "";
        for (final String cookie : cookies) {
            startIndex = cookie.indexOf(cookieName);
            if (startIndex != -1) {
                result = cookie.substring(startIndex + cookieName.length() + "=".length(),
                        cookie.indexOf(";", startIndex));
            }
        }
        return result;
    }

    public static JsonArray getJsonResponse(final String url, final Localization localization)
            throws IOException, ExtractionException {
        Map<String, List<String>> headers = new HashMap<>();
        headers.put("X-YouTube-Client-Name", Collections.singletonList("1"));
        headers.put("X-YouTube-Client-Version", Collections.singletonList(getClientVersion()));
        final Response response = getDownloader().get(url, headers, localization);

        return toJsonArray(getValidJsonResponseBody(response));
    }

    public static JsonArray getJsonResponse(final Page page, final Localization localization)
            throws IOException, ExtractionException {
        final Map<String, List<String>> headers = new HashMap<>();
        if (!isNullOrEmpty(page.getCookies())) {
            headers.put("Cookie", Collections.singletonList(join(";", "=", page.getCookies())));
        }
        headers.put("X-YouTube-Client-Name", Collections.singletonList("1"));
        headers.put("X-YouTube-Client-Version", Collections.singletonList(getClientVersion()));

        final Response response = getDownloader().get(page.getUrl(), headers, localization);

        return toJsonArray(getValidJsonResponseBody(response));
    }

    public static JsonArray toJsonArray(final String responseBody) throws ParsingException {
        try {
            return JsonParser.array().from(responseBody);
        } catch (JsonParserException e) {
            throw new ParsingException("Could not parse JSON", e);
        }
    }

    /**
     * Shared alert detection function, multiple endpoints return the error similarly structured.
     * <p>
     * Will check if the object has an alert of the type "ERROR".
     * </p>
     *
     * @param initialData the object which will be checked if an alert is present
     * @throws ContentNotAvailableException if an alert is detected
     */
    public static void defaultAlertsCheck(final JsonObject initialData) throws ParsingException {
        final JsonArray alerts = initialData.getArray("alerts");
        if (!isNullOrEmpty(alerts)) {
            final JsonObject alertRenderer = alerts.getObject(0).getObject("alertRenderer");
            final String alertText = getTextFromObject(alertRenderer.getObject("text"));
            final String alertType = alertRenderer.getString("type", EMPTY_STRING);
            if (alertType.equalsIgnoreCase("ERROR")) {
                throw new ContentNotAvailableException("Got error: \"" + alertText + "\"");
            }
        }
    }

    @Nonnull
    public static List<MetaInfo> getMetaInfo(final JsonArray contents) throws ParsingException {
        final List<MetaInfo> metaInfo = new ArrayList<>();
        for (final Object content : contents) {
            final JsonObject resultObject = (JsonObject) content;
            if (resultObject.has("itemSectionRenderer")) {
                for (final Object sectionContentObject :
                        resultObject.getObject("itemSectionRenderer").getArray("contents")) {

                    final JsonObject sectionContent = (JsonObject) sectionContentObject;
                    if (sectionContent.has("infoPanelContentRenderer")) {
                        metaInfo.add(getInfoPanelContent(sectionContent.getObject("infoPanelContentRenderer")));
                    }
                    if (sectionContent.has("clarificationRenderer")) {
                        metaInfo.add(getClarificationRendererContent(sectionContent.getObject("clarificationRenderer")
                        ));
                    }

                }
            }
        }
        return metaInfo;
    }

    @Nonnull
    private static MetaInfo getInfoPanelContent(final JsonObject infoPanelContentRenderer)
            throws ParsingException {
        final MetaInfo metaInfo = new MetaInfo();
        final StringBuilder sb = new StringBuilder();
        for (final Object paragraph : infoPanelContentRenderer.getArray("paragraphs")) {
            if (sb.length() != 0) {
                sb.append("<br>");
            }
            sb.append(YoutubeParsingHelper.getTextFromObject((JsonObject) paragraph));
        }
        metaInfo.setContent(new Description(sb.toString(), Description.HTML));
        if (infoPanelContentRenderer.has("sourceEndpoint")) {
            final String metaInfoLinkUrl = YoutubeParsingHelper.getUrlFromNavigationEndpoint(
                    infoPanelContentRenderer.getObject("sourceEndpoint"));
            try {
                metaInfo.addUrl(new URL(Objects.requireNonNull(extractCachedUrlIfNeeded(metaInfoLinkUrl))));
            } catch (final NullPointerException | MalformedURLException e) {
                throw new ParsingException("Could not get metadata info URL", e);
            }

            final String metaInfoLinkText = YoutubeParsingHelper.getTextFromObject(
                    infoPanelContentRenderer.getObject("inlineSource"));
            if (isNullOrEmpty(metaInfoLinkText)) {
                throw new ParsingException("Could not get metadata info link text.");
            }
            metaInfo.addUrlText(metaInfoLinkText);
        }

        return metaInfo;
    }

    @Nonnull
    private static MetaInfo getClarificationRendererContent(final JsonObject clarificationRenderer)
            throws ParsingException {
        final MetaInfo metaInfo = new MetaInfo();

        final String title = YoutubeParsingHelper.getTextFromObject(clarificationRenderer.getObject("contentTitle"));
        final String text = YoutubeParsingHelper.getTextFromObject(clarificationRenderer.getObject("text"));
        if (title == null || text ==  null) {
            throw new ParsingException("Could not extract clarification renderer content");
        }
        metaInfo.setTitle(title);
        metaInfo.setContent(new Description(text, Description.PLAIN_TEXT));

        if (clarificationRenderer.has("actionButton")) {
            final JsonObject actionButton = clarificationRenderer.getObject("actionButton")
                    .getObject("buttonRenderer");
            try {
                final String url = YoutubeParsingHelper.getUrlFromNavigationEndpoint(actionButton.getObject("command"));
                metaInfo.addUrl(new URL(Objects.requireNonNull(extractCachedUrlIfNeeded(url))));
            } catch (final NullPointerException | MalformedURLException e) {
                throw new ParsingException("Could not get metadata info URL", e);
            }

            final String metaInfoLinkText = YoutubeParsingHelper.getTextFromObject(
                    actionButton.getObject("text"));
            if (isNullOrEmpty(metaInfoLinkText)) {
                throw new ParsingException("Could not get metadata info link text.");
            }
            metaInfo.addUrlText(metaInfoLinkText);
        }

        if (clarificationRenderer.has("secondaryEndpoint") && clarificationRenderer.has("secondarySource")) {
            final String url = getUrlFromNavigationEndpoint(clarificationRenderer.getObject("secondaryEndpoint"));
            // ignore Google URLs, because those point to a Google search about "Covid-19"
            if (url != null && !isGoogleURL(url)) {
                try {
                    metaInfo.addUrl(new URL(url));
                    final String description = getTextFromObject(clarificationRenderer.getObject("secondarySource"));
                    metaInfo.addUrlText(description == null ? url : description);
                } catch (MalformedURLException e) {
                    throw new ParsingException("Could not get metadata info secondary URL", e);
                }
            }
        }

        return metaInfo;
    }

    /**
     * Sometimes, YouTube provides URLs which use Google's cache. They look like
     * {@code https://webcache.googleusercontent.com/search?q=cache:CACHED_URL}
     * @param url the URL which might refer to the Google's webcache
     * @return the URL which is referring to the original site
     */
    public static String extractCachedUrlIfNeeded(final String url) {
        if (url == null) {
            return null;
        }
        if (url.contains("webcache.googleusercontent.com")) {
            return url.split("cache:")[1];
        }
        return url;
    }
}<|MERGE_RESOLUTION|>--- conflicted
+++ resolved
@@ -1,17 +1,6 @@
 package org.schabi.newpipe.extractor.services.youtube;
 
 import com.grack.nanojson.*;
-<<<<<<< HEAD
-=======
-import com.grack.nanojson.JsonArray;
-import com.grack.nanojson.JsonObject;
-import com.grack.nanojson.JsonParser;
-import com.grack.nanojson.JsonParserException;
-import com.grack.nanojson.JsonWriter;
-
->>>>>>> 69f155d2
-import org.jsoup.Jsoup;
-import org.jsoup.nodes.Document;
 import org.schabi.newpipe.extractor.MetaInfo;
 import org.schabi.newpipe.extractor.Page;
 import org.schabi.newpipe.extractor.downloader.Response;
@@ -20,11 +9,8 @@
 import org.schabi.newpipe.extractor.exceptions.ParsingException;
 import org.schabi.newpipe.extractor.exceptions.ReCaptchaException;
 import org.schabi.newpipe.extractor.localization.Localization;
-<<<<<<< HEAD
 import org.schabi.newpipe.extractor.services.youtube.invidious.InvidiousInstance;
-=======
 import org.schabi.newpipe.extractor.stream.Description;
->>>>>>> 69f155d2
 import org.schabi.newpipe.extractor.utils.Parser;
 import org.schabi.newpipe.extractor.utils.Utils;
 
@@ -35,7 +21,6 @@
 import java.net.MalformedURLException;
 import java.net.URL;
 import java.net.URLDecoder;
-import java.nio.charset.StandardCharsets;
 import java.time.LocalDate;
 import java.time.OffsetDateTime;
 import java.time.ZoneOffset;
@@ -45,10 +30,6 @@
 import static org.schabi.newpipe.extractor.NewPipe.getDownloader;
 import static org.schabi.newpipe.extractor.utils.JsonUtils.EMPTY_STRING;
 import static org.schabi.newpipe.extractor.utils.Utils.*;
-import static org.schabi.newpipe.extractor.utils.Utils.HTTP;
-import static org.schabi.newpipe.extractor.utils.Utils.HTTPS;
-import static org.schabi.newpipe.extractor.utils.Utils.isNullOrEmpty;
-import static org.schabi.newpipe.extractor.utils.Utils.join;
 
 /*
  * Created by Christian Schabesberger on 02.03.16.
@@ -100,7 +81,6 @@
     public static boolean isYoutubeURL(final URL url) {
         final String host = url.getHost();
         return host.equalsIgnoreCase("youtube.com") || host.equalsIgnoreCase("www.youtube.com")
-<<<<<<< HEAD
                 || host.equalsIgnoreCase("m.youtube.com") || host.equalsIgnoreCase("music.youtube.com")
                 || host.equalsIgnoreCase("youtu.be") || host.equalsIgnoreCase("www.youtube-nocookie.com");
     }
@@ -118,46 +98,11 @@
         baseUrl = Utils.replaceHttpWithHttps(baseUrl); // http not supported by DownloaderImpl
         final InvidiousInstance instance = new InvidiousInstance(baseUrl);
         return instance.isValid();
-=======
-                || host.equalsIgnoreCase("m.youtube.com") || host.equalsIgnoreCase("music.youtube.com");
-    }
-
-    public static boolean isYoutubeServiceURL(final URL url) {
-        final String host = url.getHost();
-        return host.equalsIgnoreCase("www.youtube-nocookie.com") || host.equalsIgnoreCase("youtu.be");
-    }
-
-    public static boolean isHooktubeURL(final URL url) {
-        final String host = url.getHost();
-        return host.equalsIgnoreCase("hooktube.com");
-    }
-
-    public static boolean isInvidioURL(final URL url) {
-        final String host = url.getHost();
-        return host.equalsIgnoreCase("invidio.us")
-                || host.equalsIgnoreCase("dev.invidio.us")
-                || host.equalsIgnoreCase("www.invidio.us")
-                || host.equalsIgnoreCase("redirect.invidious.io")
-                || host.equalsIgnoreCase("invidious.snopyta.org")
-                || host.equalsIgnoreCase("yewtu.be")
-                || host.equalsIgnoreCase("tube.connect.cafe")
-                || host.equalsIgnoreCase("invidious.zapashcanon.fr")
-                || host.equalsIgnoreCase("invidious.kavin.rocks")
-                || host.equalsIgnoreCase("invidious.tube")
-                || host.equalsIgnoreCase("invidious.site")
-                || host.equalsIgnoreCase("invidious.xyz")
-                || host.equalsIgnoreCase("vid.mint.lgbt")
-                || host.equalsIgnoreCase("invidiou.site")
-                || host.equalsIgnoreCase("invidious.fdn.fr")
-                || host.equalsIgnoreCase("invidious.048596.xyz")
-                || host.equalsIgnoreCase("invidious.zee.li")
-                || host.equalsIgnoreCase("vid.puffyan.us")
-                || host.equalsIgnoreCase("ytprivate.com");
->>>>>>> 69f155d2
     }
 
     /**
      * Parses the duration string of the video expecting ":" or "." as separators
+     *
      * @return the duration in seconds
      * @throws ParsingException when more than 3 separators are found
      */
@@ -227,6 +172,7 @@
     /**
      * Checks if the given playlist id is a YouTube Mix (auto-generated playlist)
      * Ids from a YouTube Mix start with "RD"
+     *
      * @param playlistId
      * @return Whether given id belongs to a YouTube Mix
      */
@@ -237,15 +183,18 @@
     /**
      * Checks if the given playlist id is a YouTube Music Mix (auto-generated playlist)
      * Ids from a YouTube Music Mix start with "RDAMVM" or "RDCLAK"
+     *
      * @param playlistId
      * @return Whether given id belongs to a YouTube Music Mix
      */
     public static boolean isYoutubeMusicMixId(final String playlistId) {
         return playlistId.startsWith("RDAMVM") || playlistId.startsWith("RDCLAK");
     }
+
     /**
      * Checks if the given playlist id is a YouTube Channel Mix (auto-generated playlist)
      * Ids from a YouTube channel Mix start with "RDCM"
+     *
      * @return Whether given id belongs to a YouTube Channel Mix
      */
     public static boolean isYoutubeChannelMixId(final String playlistId) {
@@ -254,6 +203,7 @@
 
     /**
      * Extracts the video id from the playlist id for Mixes.
+     *
      * @throws ParsingException If the playlistId is a Channel Mix or not a mix.
      */
     public static String extractVideoIdFromMixId(final String playlistId) throws ParsingException {
@@ -300,20 +250,7 @@
         return response.length() > 50; // ensure to have a valid response
     }
 
-<<<<<<< HEAD
-    /**
-     * Get the client version from a page
-     *
-     * @return
-     * @throws ParsingException
-     */
-    public static String getClientVersion() throws IOException, ExtractionException {
-        if (!isNullOrEmpty(clientVersion)) return clientVersion;
-        if (isHardcodedClientVersionValid()) return clientVersion = HARDCODED_CLIENT_VERSION;
-
-=======
     private static void extractClientVersionAndKey() throws IOException, ExtractionException {
->>>>>>> 69f155d2
         final String url = "https://www.youtube.com/results?search_query=test";
         final String html = getDownloader().get(url).responseBody();
         final JsonObject initialData = getInitialData(html);
@@ -358,7 +295,8 @@
                     clientVersion = contextClientVersion;
                     break;
                 }
-            } catch (Parser.RegexException ignored) { }
+            } catch (Parser.RegexException ignored) {
+            }
         }
 
         if (!isNullOrEmpty(clientVersion) && !isNullOrEmpty(shortClientVersion)) {
@@ -370,7 +308,8 @@
         } catch (Parser.RegexException e) {
             try {
                 key = Parser.matchGroup1("innertubeApiKey\":\"([0-9a-zA-Z_-]+?)\"", html);
-            } catch (Parser.RegexException ignored) { }
+            } catch (Parser.RegexException ignored) {
+            }
         }
     }
 
@@ -399,7 +338,7 @@
 
     /**
      * Only use in tests.
-     *
+     * <p>
      * Quick-and-dirty solution to reset global state in between test classes.
      */
     static void resetClientVersionAndKey() {
@@ -768,7 +707,7 @@
 
         final String title = YoutubeParsingHelper.getTextFromObject(clarificationRenderer.getObject("contentTitle"));
         final String text = YoutubeParsingHelper.getTextFromObject(clarificationRenderer.getObject("text"));
-        if (title == null || text ==  null) {
+        if (title == null || text == null) {
             throw new ParsingException("Could not extract clarification renderer content");
         }
         metaInfo.setTitle(title);
@@ -812,6 +751,7 @@
     /**
      * Sometimes, YouTube provides URLs which use Google's cache. They look like
      * {@code https://webcache.googleusercontent.com/search?q=cache:CACHED_URL}
+     *
      * @param url the URL which might refer to the Google's webcache
      * @return the URL which is referring to the original site
      */
