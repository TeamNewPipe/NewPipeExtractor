package org.schabi.newpipe.extractor.services.youtube.extractors;

import com.grack.nanojson.JsonArray;
import com.grack.nanojson.JsonObject;

import org.schabi.newpipe.extractor.StreamingService;
import org.schabi.newpipe.extractor.channel.ChannelExtractor;
import org.schabi.newpipe.extractor.downloader.Downloader;
import org.schabi.newpipe.extractor.exceptions.ContentNotSupportedException;
import org.schabi.newpipe.extractor.exceptions.ExtractionException;
import org.schabi.newpipe.extractor.exceptions.ParsingException;
import org.schabi.newpipe.extractor.linkhandler.ListLinkHandler;
import org.schabi.newpipe.extractor.localization.TimeAgoParser;
import org.schabi.newpipe.extractor.services.youtube.linkHandler.YoutubeChannelLinkHandlerFactory;
import org.schabi.newpipe.extractor.services.youtube.YoutubeParsingHelper;
import org.schabi.newpipe.extractor.stream.StreamInfoItem;
import org.schabi.newpipe.extractor.stream.StreamInfoItemsCollector;
import org.schabi.newpipe.extractor.utils.Utils;

import java.io.IOException;

<<<<<<< HEAD
import static org.schabi.newpipe.extractor.services.youtube.YoutubeParsingHelper.*;
import static org.schabi.newpipe.extractor.utils.JsonUtils.*;
=======
import javax.annotation.Nonnull;

import static org.schabi.newpipe.extractor.services.youtube.linkHandler.YoutubeParsingHelper.fixThumbnailUrl;
import static org.schabi.newpipe.extractor.services.youtube.linkHandler.YoutubeParsingHelper.getJsonResponse;
import static org.schabi.newpipe.extractor.services.youtube.linkHandler.YoutubeParsingHelper.getTextFromObject;
import static org.schabi.newpipe.extractor.utils.JsonUtils.EMPTY_STRING;
>>>>>>> 4086715a

/*
 * Created by Christian Schabesberger on 25.07.16.
 *
 * Copyright (C) Christian Schabesberger 2018 <chris.schabesberger@mailbox.org>
 * YoutubeChannelExtractor.java is part of NewPipe.
 *
 * NewPipe is free software: you can redistribute it and/or modify
 * it under the terms of the GNU General Public License as published by
 * the Free Software Foundation, either version 3 of the License, or
 * (at your option) any later version.
 *
 * NewPipe is distributed in the hope that it will be useful,
 * but WITHOUT ANY WARRANTY; without even the implied warranty of
 * MERCHANTABILITY or FITNESS FOR A PARTICULAR PURPOSE.  See the
 * GNU General Public License for more details.
 *
 * You should have received a copy of the GNU General Public License
 * along with NewPipe.  If not, see <http://www.gnu.org/licenses/>.
 */

@SuppressWarnings("WeakerAccess")
public class YoutubeChannelExtractor extends ChannelExtractor {
    private JsonObject initialData;
    private JsonObject videoTab;

    /**
     * Some channels have response redirects and the only way to reliably get the id is by saving it.
     *<p>
     * "Movies & Shows":
     * <pre>
     * UCuJcl0Ju-gPDoksRjK1ya-w ┐
     * UChBfWrfBXL9wS6tQtgjt_OQ ├ UClgRkhTL3_hImCAmdLfDE4g
     * UCok7UTQQEP1Rsctxiv3gwSQ ┘
     * </pre>
     */
    private String redirectedChannelId;

    public YoutubeChannelExtractor(StreamingService service, ListLinkHandler linkHandler) {
        super(service, linkHandler);
    }

    @Override
    public void onFetchPage(@Nonnull Downloader downloader) throws IOException, ExtractionException {
        String url = super.getUrl() + "/videos?pbj=1&view=0&flow=grid";
        JsonArray ajaxJson = null;

        int level = 0;
        while (level < 3) {
            final JsonArray jsonResponse = getJsonResponse(url, getExtractorLocalization());

            final JsonObject endpoint = jsonResponse.getObject(1).getObject("response")
                    .getArray("onResponseReceivedActions").getObject(0).getObject("navigateAction")
                    .getObject("endpoint");

            final String webPageType = endpoint.getObject("commandMetadata").getObject("webCommandMetadata")
                    .getString("webPageType", EMPTY_STRING);

            final String browseId = endpoint.getObject("browseEndpoint").getString("browseId", EMPTY_STRING);

            if (webPageType.equalsIgnoreCase("WEB_PAGE_TYPE_BROWSE") && !browseId.isEmpty()) {
                if (!browseId.startsWith("UC")) {
                    throw new ExtractionException("Redirected id is not pointing to a channel");
                }

                url = "https://www.youtube.com/channel/" + browseId + "/videos?pbj=1&view=0&flow=grid";
                redirectedChannelId = browseId;
                level++;
            } else {
                ajaxJson = jsonResponse;
                break;
            }
        }

        if (ajaxJson == null) {
            throw new ExtractionException("Could not fetch initial JSON data");
        }

        initialData = ajaxJson.getObject(1).getObject("response");
        YoutubeParsingHelper.defaultAlertsCheck(initialData);
    }


    @Override
    public String getNextPageUrl() throws ExtractionException {
        if (getVideoTab() == null) return "";
        return getNextPageUrlFrom(getVideoTab().getObject("content").getObject("sectionListRenderer")
                .getArray("contents").getObject(0).getObject("itemSectionRenderer")
                .getArray("contents").getObject(0).getObject("gridRenderer").getArray("continuations"));
    }

    @Nonnull
    @Override
    public String getUrl() throws ParsingException {
        try {
            return YoutubeChannelLinkHandlerFactory.getInstance().getUrl("channel/" + getId());
        } catch (ParsingException e) {
            return super.getUrl();
        }
    }

    @Nonnull
    @Override
    public String getId() throws ParsingException {
        final String channelId = initialData.getObject("header").getObject("c4TabbedHeaderRenderer")
                .getString("channelId", EMPTY_STRING);

        if (!channelId.isEmpty()) {
            return channelId;
        } else if (redirectedChannelId != null && !redirectedChannelId.isEmpty()) {
            return redirectedChannelId;
        } else {
            throw new ParsingException("Could not get channel id");
        }
    }

    @Nonnull
    @Override
    public String getName() throws ParsingException {
        try {
            return initialData.getObject("header").getObject("c4TabbedHeaderRenderer").getString("title");
        } catch (Exception e) {
            throw new ParsingException("Could not get channel name", e);
        }
    }

    @Override
    public String getAvatarUrl() throws ParsingException {
        try {
            String url = initialData.getObject("header").getObject("c4TabbedHeaderRenderer").getObject("avatar")
                    .getArray("thumbnails").getObject(0).getString("url");

            return fixThumbnailUrl(url);
        } catch (Exception e) {
            throw new ParsingException("Could not get avatar", e);
        }
    }

    @Override
    public String getBannerUrl() throws ParsingException {
        try {
            String url = initialData.getObject("header").getObject("c4TabbedHeaderRenderer").getObject("banner")
                        .getArray("thumbnails").getObject(0).getString("url");

            if (url == null || url.contains("s.ytimg.com") || url.contains("default_banner")) {
                return null;
            }

            return fixThumbnailUrl(url);
        } catch (Exception e) {
            throw new ParsingException("Could not get banner", e);
        }
    }

    @Override
    public String getFeedUrl() throws ParsingException {
        try {
            return YoutubeParsingHelper.getFeedUrlFrom(getId());
        } catch (Exception e) {
            throw new ParsingException("Could not get feed url", e);
        }
    }

    @Override
    public long getSubscriberCount() throws ParsingException {
        final JsonObject c4TabbedHeaderRenderer = initialData.getObject("header").getObject("c4TabbedHeaderRenderer");
        if (c4TabbedHeaderRenderer.has("subscriberCountText")) {
            try {
                return Utils.mixedNumberWordToLong(getTextFromObject(c4TabbedHeaderRenderer.getObject("subscriberCountText")));
            } catch (NumberFormatException e) {
                throw new ParsingException("Could not get subscriber count", e);
            }
        } else {
            // If there's no subscribe button, the channel has the subscriber count disabled
            if (c4TabbedHeaderRenderer.has("subscribeButton")) {
                return 0;
            } else {
                return -1;
            }
        }
    }

    @Override
    public String getDescription() throws ParsingException {
        try {
            return initialData.getObject("metadata").getObject("channelMetadataRenderer").getString("description");
        } catch (Exception e) {
            throw new ParsingException("Could not get channel description", e);
        }
    }

    @Nonnull
    @Override
    public InfoItemsPage<StreamInfoItem> getInitialPage() throws ExtractionException {
        StreamInfoItemsCollector collector = new StreamInfoItemsCollector(getServiceId());

        if (getVideoTab() != null) {
            JsonArray videos = getVideoTab().getObject("content").getObject("sectionListRenderer").getArray("contents")
                    .getObject(0).getObject("itemSectionRenderer").getArray("contents").getObject(0)
                    .getObject("gridRenderer").getArray("items");
            collectStreamsFrom(collector, videos);
        }

        return new InfoItemsPage<>(collector, getNextPageUrl());
    }

    @Override
    public InfoItemsPage<StreamInfoItem> getPage(String pageUrl) throws IOException, ExtractionException {
        if (pageUrl == null || pageUrl.isEmpty()) {
            throw new ExtractionException(new IllegalArgumentException("Page url is empty or null"));
        }

        // Unfortunately, we have to fetch the page even if we are only getting next streams,
        // as they don't deliver enough information on their own (the channel name, for example).
        fetchPage();

        StreamInfoItemsCollector collector = new StreamInfoItemsCollector(getServiceId());
        final JsonArray ajaxJson = getJsonResponse(pageUrl, getExtractorLocalization());

        JsonObject sectionListContinuation = ajaxJson.getObject(1).getObject("response")
                .getObject("continuationContents").getObject("gridContinuation");

        collectStreamsFrom(collector, sectionListContinuation.getArray("items"));

        return new InfoItemsPage<>(collector, getNextPageUrlFrom(sectionListContinuation.getArray("continuations")));
    }


    private String getNextPageUrlFrom(JsonArray continuations) {
        if (continuations == null || continuations.isEmpty()) {
            return "";
        }

        JsonObject nextContinuationData = continuations.getObject(0).getObject("nextContinuationData");
        String continuation = nextContinuationData.getString("continuation");
        String clickTrackingParams = nextContinuationData.getString("clickTrackingParams");
        return "https://www.youtube.com/browse_ajax?ctoken=" + continuation + "&continuation=" + continuation
                + "&itct=" + clickTrackingParams;
    }

    private void collectStreamsFrom(StreamInfoItemsCollector collector, JsonArray videos) throws ParsingException {
        collector.reset();

        final String uploaderName = getName();
        final String uploaderUrl = getUrl();
        final TimeAgoParser timeAgoParser = getTimeAgoParser();

        for (Object video : videos) {
            if (((JsonObject) video).has("gridVideoRenderer")) {
                collector.commit(new YoutubeStreamInfoItemExtractor(
                        ((JsonObject) video).getObject("gridVideoRenderer"), timeAgoParser) {
                    @Override
                    public String getUploaderName() {
                        return uploaderName;
                    }

                    @Override
                    public String getUploaderUrl() {
                        return uploaderUrl;
                    }
                });
            }
        }
    }

    private JsonObject getVideoTab() throws ParsingException {
        if (this.videoTab != null) return this.videoTab;

        JsonArray tabs = initialData.getObject("contents").getObject("twoColumnBrowseResultsRenderer")
                .getArray("tabs");
        JsonObject videoTab = null;

        for (Object tab : tabs) {
            if (((JsonObject) tab).has("tabRenderer")) {
                if (((JsonObject) tab).getObject("tabRenderer").getString("title", EMPTY_STRING).equals("Videos")) {
                    videoTab = ((JsonObject) tab).getObject("tabRenderer");
                    break;
                }
            }
        }

        if (videoTab == null) {
            throw new ContentNotSupportedException("This channel has no Videos tab");
        }

        final String messageRendererText = getTextFromObject(videoTab.getObject("content")
                .getObject("sectionListRenderer").getArray("contents").getObject(0)
                .getObject("itemSectionRenderer").getArray("contents").getObject(0)
                .getObject("messageRenderer").getObject("text"));
        if (messageRendererText != null
                && messageRendererText.equals("This channel has no videos.")) {
            return null;
        }

        this.videoTab = videoTab;
        return videoTab;
    }
}<|MERGE_RESOLUTION|>--- conflicted
+++ resolved
@@ -2,7 +2,6 @@
 
 import com.grack.nanojson.JsonArray;
 import com.grack.nanojson.JsonObject;
-
 import org.schabi.newpipe.extractor.StreamingService;
 import org.schabi.newpipe.extractor.channel.ChannelExtractor;
 import org.schabi.newpipe.extractor.downloader.Downloader;
@@ -11,25 +10,17 @@
 import org.schabi.newpipe.extractor.exceptions.ParsingException;
 import org.schabi.newpipe.extractor.linkhandler.ListLinkHandler;
 import org.schabi.newpipe.extractor.localization.TimeAgoParser;
+import org.schabi.newpipe.extractor.services.youtube.YoutubeParsingHelper;
 import org.schabi.newpipe.extractor.services.youtube.linkHandler.YoutubeChannelLinkHandlerFactory;
-import org.schabi.newpipe.extractor.services.youtube.YoutubeParsingHelper;
 import org.schabi.newpipe.extractor.stream.StreamInfoItem;
 import org.schabi.newpipe.extractor.stream.StreamInfoItemsCollector;
 import org.schabi.newpipe.extractor.utils.Utils;
 
+import javax.annotation.Nonnull;
 import java.io.IOException;
 
-<<<<<<< HEAD
 import static org.schabi.newpipe.extractor.services.youtube.YoutubeParsingHelper.*;
-import static org.schabi.newpipe.extractor.utils.JsonUtils.*;
-=======
-import javax.annotation.Nonnull;
-
-import static org.schabi.newpipe.extractor.services.youtube.linkHandler.YoutubeParsingHelper.fixThumbnailUrl;
-import static org.schabi.newpipe.extractor.services.youtube.linkHandler.YoutubeParsingHelper.getJsonResponse;
-import static org.schabi.newpipe.extractor.services.youtube.linkHandler.YoutubeParsingHelper.getTextFromObject;
 import static org.schabi.newpipe.extractor.utils.JsonUtils.EMPTY_STRING;
->>>>>>> 4086715a
 
 /*
  * Created by Christian Schabesberger on 25.07.16.
@@ -58,7 +49,7 @@
 
     /**
      * Some channels have response redirects and the only way to reliably get the id is by saving it.
-     *<p>
+     * <p>
      * "Movies & Shows":
      * <pre>
      * UCuJcl0Ju-gPDoksRjK1ya-w ┐
@@ -172,7 +163,7 @@
     public String getBannerUrl() throws ParsingException {
         try {
             String url = initialData.getObject("header").getObject("c4TabbedHeaderRenderer").getObject("banner")
-                        .getArray("thumbnails").getObject(0).getString("url");
+                    .getArray("thumbnails").getObject(0).getString("url");
 
             if (url == null || url.contains("s.ytimg.com") || url.contains("default_banner")) {
                 return null;
