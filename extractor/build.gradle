--- conflicted
+++ resolved
@@ -14,12 +14,7 @@
     implementation 'com.github.spotbugs:spotbugs-annotations:4.0.2'
     implementation 'org.nibor.autolink:autolink:0.10.0'
 
-<<<<<<< HEAD
-    testImplementation 'junit:junit:4.13'
-    testImplementation "com.squareup.okhttp3:okhttp:3.12.11"
-=======
     testImplementation 'junit:junit:4.13.1'
     testImplementation "com.squareup.okhttp3:okhttp:3.12.11"
     testImplementation 'com.google.code.gson:gson:2.8.6'
->>>>>>> 69f155d2
 }