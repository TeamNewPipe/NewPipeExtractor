package org.schabi.newpipe.extractor.services.youtube.extractors;

import com.grack.nanojson.JsonArray;
import com.grack.nanojson.JsonObject;
import com.grack.nanojson.JsonParser;
import com.grack.nanojson.JsonParserException;

import org.jsoup.Jsoup;
import org.jsoup.nodes.Document;
import org.jsoup.nodes.Element;
import org.jsoup.select.Elements;
import org.mozilla.javascript.Context;
import org.mozilla.javascript.Function;
import org.mozilla.javascript.ScriptableObject;
import org.schabi.newpipe.extractor.MediaFormat;
import org.schabi.newpipe.extractor.MetaInfo;
import org.schabi.newpipe.extractor.NewPipe;
import org.schabi.newpipe.extractor.StreamingService;
import org.schabi.newpipe.extractor.downloader.Downloader;
import org.schabi.newpipe.extractor.exceptions.ContentNotAvailableException;
import org.schabi.newpipe.extractor.exceptions.ExtractionException;
import org.schabi.newpipe.extractor.exceptions.ParsingException;
import org.schabi.newpipe.extractor.exceptions.ReCaptchaException;
import org.schabi.newpipe.extractor.linkhandler.LinkHandler;
import org.schabi.newpipe.extractor.localization.DateWrapper;
import org.schabi.newpipe.extractor.localization.Localization;
import org.schabi.newpipe.extractor.localization.TimeAgoParser;
import org.schabi.newpipe.extractor.localization.TimeAgoPatternsManager;
import org.schabi.newpipe.extractor.services.youtube.ItagItem;
import org.schabi.newpipe.extractor.services.youtube.YoutubeParsingHelper;
import org.schabi.newpipe.extractor.services.youtube.linkHandler.YoutubeChannelLinkHandlerFactory;
import org.schabi.newpipe.extractor.stream.AudioStream;
import org.schabi.newpipe.extractor.stream.Description;
import org.schabi.newpipe.extractor.stream.Frameset;
import org.schabi.newpipe.extractor.stream.Stream;
import org.schabi.newpipe.extractor.stream.StreamExtractor;
import org.schabi.newpipe.extractor.stream.StreamInfoItemExtractor;
import org.schabi.newpipe.extractor.stream.StreamInfoItemsCollector;
import org.schabi.newpipe.extractor.stream.StreamSegment;
import org.schabi.newpipe.extractor.stream.StreamType;
import org.schabi.newpipe.extractor.stream.SubtitlesStream;
import org.schabi.newpipe.extractor.stream.VideoStream;
import org.schabi.newpipe.extractor.utils.Parser;
import org.schabi.newpipe.extractor.utils.Utils;

import javax.annotation.Nonnull;
import javax.annotation.Nullable;
import java.io.IOException;
import java.io.UnsupportedEncodingException;
import java.net.MalformedURLException;
import java.net.URL;
import java.time.LocalDate;
import java.time.OffsetDateTime;
import java.time.format.DateTimeFormatter;
import java.io.UnsupportedEncodingException;
import java.util.ArrayList;
import java.util.Collections;
import java.util.HashMap;
import java.util.LinkedHashMap;
import java.util.List;
import java.util.Locale;
import java.util.Map;
import java.util.Objects;

import static org.schabi.newpipe.extractor.services.youtube.YoutubeParsingHelper.fixThumbnailUrl;
import static org.schabi.newpipe.extractor.services.youtube.YoutubeParsingHelper.getJsonResponse;
import static org.schabi.newpipe.extractor.services.youtube.YoutubeParsingHelper.getTextFromObject;
import static org.schabi.newpipe.extractor.services.youtube.YoutubeParsingHelper.getUrlFromNavigationEndpoint;
import static org.schabi.newpipe.extractor.utils.JsonUtils.EMPTY_STRING;
import static org.schabi.newpipe.extractor.utils.Utils.isNullOrEmpty;

/*
 * Created by Christian Schabesberger on 06.08.15.
 *
 * Copyright (C) Christian Schabesberger 2019 <chris.schabesberger@mailbox.org>
 * YoutubeStreamExtractor.java is part of NewPipe.
 *
 * NewPipe is free software: you can redistribute it and/or modify
 * it under the terms of the GNU General Public License as published by
 * the Free Software Foundation, either version 3 of the License, or
 * (at your option) any later version.
 *
 * NewPipe is distributed in the hope that it will be useful,
 * but WITHOUT ANY WARRANTY; without even the implied warranty of
 * MERCHANTABILITY or FITNESS FOR A PARTICULAR PURPOSE.  See the
 * GNU General Public License for more details.
 *
 * You should have received a copy of the GNU General Public License
 * along with NewPipe.  If not, see <http://www.gnu.org/licenses/>.
 */

public class YoutubeStreamExtractor extends StreamExtractor {
    /*//////////////////////////////////////////////////////////////////////////
    // Exceptions
    //////////////////////////////////////////////////////////////////////////*/

    public static class DeobfuscateException extends ParsingException {
        DeobfuscateException(String message, Throwable cause) {
            super(message, cause);
        }
    }

    /*//////////////////////////////////////////////////////////////////////////*/

    @Nullable private static String cachedDeobfuscationCode = null;
    @Nullable private String playerJsUrl = null;

    private JsonArray initialAjaxJson;
    private JsonObject initialData;
    @Nonnull private final Map<String, String> videoInfoPage = new HashMap<>();
    private JsonObject playerResponse;
    private JsonObject videoPrimaryInfoRenderer;
    private JsonObject videoSecondaryInfoRenderer;
    private int ageLimit = -1;
    @Nullable private List<SubtitlesStream> subtitles = null;

    public YoutubeStreamExtractor(StreamingService service, LinkHandler linkHandler) {
        super(service, linkHandler);
    }

    /*//////////////////////////////////////////////////////////////////////////
    // Impl
    //////////////////////////////////////////////////////////////////////////*/

    @Nonnull
    @Override
    public String getName() throws ParsingException {
        assertPageFetched();
        String title = null;

        try {
            title = getTextFromObject(getVideoPrimaryInfoRenderer().getObject("title"));
        } catch (ParsingException ignored) {
            // age-restricted videos cause a ParsingException here
        }

        if (isNullOrEmpty(title)) {
            title = playerResponse.getObject("videoDetails").getString("title");

            if (isNullOrEmpty(title)) throw new ParsingException("Could not get name");
        }

        return title;
    }

    @Nullable
    @Override
    public String getTextualUploadDate() throws ParsingException {
        final JsonObject micro =
                playerResponse.getObject("microformat").getObject("playerMicroformatRenderer");
        if (!micro.getString("uploadDate", EMPTY_STRING).isEmpty()) {
            return micro.getString("uploadDate");
        } else if (!micro.getString("publishDate", EMPTY_STRING).isEmpty()) {
            return micro.getString("publishDate");
        } else {
            final JsonObject liveDetails = micro.getObject("liveBroadcastDetails");
            if (!liveDetails.getString("endTimestamp", EMPTY_STRING).isEmpty()) {
                // an ended live stream
                return liveDetails.getString("endTimestamp");
            } else if (!liveDetails.getString("startTimestamp", EMPTY_STRING).isEmpty()) {
                // a running live stream
                return liveDetails.getString("startTimestamp");
            } else if (getStreamType() == StreamType.LIVE_STREAM) {
                // this should never be reached, but a live stream without upload date is valid
                return null;
            }
        }

        if (getTextFromObject(getVideoPrimaryInfoRenderer().getObject("dateText")).startsWith("Premiered")) {
            String time = getTextFromObject(getVideoPrimaryInfoRenderer().getObject("dateText")).substring(10);

            try { // Premiered 20 hours ago
                TimeAgoParser timeAgoParser = TimeAgoPatternsManager.getTimeAgoParserFor(Localization.fromLocalizationCode("en"));
                OffsetDateTime parsedTime = timeAgoParser.parse(time).offsetDateTime();
                return DateTimeFormatter.ISO_LOCAL_DATE.format(parsedTime);
            } catch (Exception ignored) {
            }

            try { // Premiered Feb 21, 2020
                final LocalDate localDate = LocalDate.parse(time,
                        DateTimeFormatter.ofPattern("MMM dd, yyyy", Locale.ENGLISH));
                return DateTimeFormatter.ISO_LOCAL_DATE.format(localDate);
            } catch (Exception ignored) {
            }
        }

        try {
            // TODO: this parses English formatted dates only, we need a better approach to parse the textual date
            LocalDate localDate = LocalDate.parse(getTextFromObject(getVideoPrimaryInfoRenderer().getObject("dateText")),
                    DateTimeFormatter.ofPattern("dd MMM yyyy", Locale.ENGLISH));
            return DateTimeFormatter.ISO_LOCAL_DATE.format(localDate);
        } catch (Exception ignored) {
        }

        throw new ParsingException("Could not get upload date");
    }

    @Override
    public DateWrapper getUploadDate() throws ParsingException {
        final String textualUploadDate = getTextualUploadDate();

        if (isNullOrEmpty(textualUploadDate)) {
            return null;
        }

        return new DateWrapper(YoutubeParsingHelper.parseDateFrom(textualUploadDate), true);
    }

    @Nonnull
    @Override
    public String getThumbnailUrl() throws ParsingException {
        assertPageFetched();
        try {
            JsonArray thumbnails = playerResponse.getObject("videoDetails").getObject("thumbnail").getArray("thumbnails");
            // the last thumbnail is the one with the highest resolution
            String url = thumbnails.getObject(thumbnails.size() - 1).getString("url");

            return fixThumbnailUrl(url);
        } catch (Exception e) {
            throw new ParsingException("Could not get thumbnail url");
        }

    }

    @Nonnull
    @Override
    public Description getDescription() {
        assertPageFetched();
        // description with more info on links
        try {
            String description = getTextFromObject(getVideoSecondaryInfoRenderer().getObject("description"), true);
            if (description != null && !description.isEmpty()) return new Description(description, Description.HTML);
        } catch (ParsingException ignored) {
            // age-restricted videos cause a ParsingException here
        }

        // raw non-html description
        return new Description(playerResponse.getObject("videoDetails").getString("shortDescription"), Description.PLAIN_TEXT);
    }

    @Override
    public int getAgeLimit() throws ParsingException {
        if (ageLimit == -1) {
            ageLimit = NO_AGE_LIMIT;

            final JsonArray metadataRows = getVideoSecondaryInfoRenderer()
                    .getObject("metadataRowContainer").getObject("metadataRowContainerRenderer")
                    .getArray("rows");
            for (final Object metadataRow : metadataRows) {
                final JsonArray contents = ((JsonObject) metadataRow)
                        .getObject("metadataRowRenderer").getArray("contents");
                for (final Object content : contents) {
                    final JsonArray runs = ((JsonObject) content).getArray("runs");
                    for (final Object run : runs) {
                        final String rowText = ((JsonObject) run).getString("text", EMPTY_STRING);
                        if (rowText.contains("Age-restricted")) {
                            ageLimit = 18;
                            return ageLimit;
                        }
                    }
                }
            }
        }
        return ageLimit;
    }

    @Override
    public long getLength() throws ParsingException {
        assertPageFetched();

        try {
            String duration = playerResponse
                    .getObject("videoDetails")
                    .getString("lengthSeconds");
            return Long.parseLong(duration);
        } catch (Exception e) {
            try {
                String durationMs = playerResponse
                        .getObject("streamingData")
                        .getArray("formats")
                        .getObject(0)
                        .getString("approxDurationMs");
                return Math.round(Long.parseLong(durationMs) / 1000f);
            } catch (Exception ignored) {
                throw new ParsingException("Could not get duration", e);
            }
        }
    }

    /**
     * Attempts to parse (and return) the offset to start playing the video from.
     *
     * @return the offset (in seconds), or 0 if no timestamp is found.
     */
    @Override
    public long getTimeStamp() throws ParsingException {
        final long timestamp =
                getTimestampSeconds("((#|&|\\?)t=\\d{0,3}h?\\d{0,3}m?\\d{1,3}s?)");

        if (timestamp == -2) {
            // regex for timestamp was not found
            return 0;
        } else {
            return timestamp;
        }
    }

    @Override
    public long getViewCount() throws ParsingException {
        assertPageFetched();
        String views = null;

        try {
            views = getTextFromObject(getVideoPrimaryInfoRenderer().getObject("viewCount")
                    .getObject("videoViewCountRenderer").getObject("viewCount"));
        } catch (ParsingException ignored) {
            // age-restricted videos cause a ParsingException here
        }

        if (isNullOrEmpty(views)) {
            views = playerResponse.getObject("videoDetails").getString("viewCount");

            if (isNullOrEmpty(views)) throw new ParsingException("Could not get view count");
        }

        if (views.toLowerCase().contains("no views")) return 0;

        return Long.parseLong(Utils.removeNonDigitCharacters(views));
    }

    @Override
    public long getLikeCount() throws ParsingException {
        assertPageFetched();
        String likesString = "";
        try {
            try {
                likesString = getVideoPrimaryInfoRenderer().getObject("sentimentBar")
                        .getObject("sentimentBarRenderer").getString("tooltip").split("/")[0];
            } catch (NullPointerException e) {
                //if this kicks in our button has no content and therefore ratings must be disabled
                if (playerResponse.getObject("videoDetails").getBoolean("allowRatings")) {
                    throw new ParsingException("Ratings are enabled even though the like button is missing", e);
                }
                return -1;
            }
            return Integer.parseInt(Utils.removeNonDigitCharacters(likesString));
        } catch (NumberFormatException nfe) {
            throw new ParsingException("Could not parse \"" + likesString + "\" as an Integer", nfe);
        } catch (Exception e) {
            if (getAgeLimit() == NO_AGE_LIMIT) {
                throw new ParsingException("Could not get like count", e);
            }
            return -1;
        }
    }

    @Override
    public long getDislikeCount() throws ParsingException {
        assertPageFetched();
        String dislikesString = "";
        try {
            try {
                dislikesString = getVideoPrimaryInfoRenderer().getObject("sentimentBar")
                        .getObject("sentimentBarRenderer").getString("tooltip").split("/")[1];
            } catch (NullPointerException e) {
                //if this kicks in our button has no content and therefore ratings must be disabled
                if (playerResponse.getObject("videoDetails").getBoolean("allowRatings")) {
                    throw new ParsingException("Ratings are enabled even though the dislike button is missing", e);
                }
                return -1;
            }
            return Integer.parseInt(Utils.removeNonDigitCharacters(dislikesString));
        } catch (NumberFormatException nfe) {
            throw new ParsingException("Could not parse \"" + dislikesString + "\" as an Integer", nfe);
        } catch (Exception e) {
            if (getAgeLimit() == NO_AGE_LIMIT) {
                throw new ParsingException("Could not get dislike count", e);
            }
            return -1;
        }
    }

    @Nonnull
    @Override
    public String getUploaderUrl() throws ParsingException {
        assertPageFetched();

        try {
            String uploaderUrl = getUrlFromNavigationEndpoint(getVideoSecondaryInfoRenderer()
                    .getObject("owner").getObject("videoOwnerRenderer").getObject("navigationEndpoint"));
            if (!isNullOrEmpty(uploaderUrl)) {
                return uploaderUrl;
            }
        } catch (ParsingException ignored) {
            // age-restricted videos cause a ParsingException here
        }

        String uploaderId = playerResponse.getObject("videoDetails").getString("channelId");
        if (!isNullOrEmpty(uploaderId)) {
            return YoutubeChannelLinkHandlerFactory.getInstance().getUrl("channel/" + uploaderId);
        }

        throw new ParsingException("Could not get uploader url");
    }

    @Nonnull
    @Override
    public String getUploaderName() throws ParsingException {
        assertPageFetched();

        String uploaderName = null;

        try {
            uploaderName = getTextFromObject(getVideoSecondaryInfoRenderer().getObject("owner")
                    .getObject("videoOwnerRenderer").getObject("title"));
        } catch (ParsingException ignored) {
        }

        if (isNullOrEmpty(uploaderName)) {
            uploaderName = playerResponse.getObject("videoDetails").getString("author");

            if (isNullOrEmpty(uploaderName)) throw new ParsingException("Could not get uploader name");
        }

        return uploaderName;
    }

    @Nonnull
    @Override
    public String getUploaderAvatarUrl() throws ParsingException {
        assertPageFetched();

        String url = null;

        try {
            url = getVideoSecondaryInfoRenderer().getObject("owner").getObject("videoOwnerRenderer")
                    .getObject("thumbnail").getArray("thumbnails").getObject(0).getString("url");
        } catch (ParsingException ignored) {
            // age-restricted videos cause a ParsingException here
        }

        if (isNullOrEmpty(url)) {
            if (ageLimit == NO_AGE_LIMIT) {
                throw new ParsingException("Could not get uploader avatar URL");
            }
            return "";
        }

        return fixThumbnailUrl(url);
    }

    @Nonnull
    @Override
    public String getSubChannelUrl() {
        return "";
    }

    @Nonnull
    @Override
    public String getSubChannelName() {
        return "";
    }

    @Nonnull
    @Override
    public String getSubChannelAvatarUrl() {
        return "";
    }

    @Nonnull
    @Override
    public String getDashMpdUrl() throws ParsingException {
        assertPageFetched();
        try {
            String dashManifestUrl;
            if (playerResponse.getObject("streamingData").isString("dashManifestUrl")) {
                return playerResponse.getObject("streamingData").getString("dashManifestUrl");
            } else if (videoInfoPage.containsKey("dashmpd")) {
                dashManifestUrl = videoInfoPage.get("dashmpd");
            } else {
                return "";
            }

            if (!dashManifestUrl.contains("/signature/")) {
                String obfuscatedSig = Parser.matchGroup1("/s/([a-fA-F0-9\\.]+)", dashManifestUrl);
                String deobfuscatedSig;

                deobfuscatedSig = deobfuscateSignature(obfuscatedSig);
                dashManifestUrl = dashManifestUrl.replace("/s/" + obfuscatedSig, "/signature/" + deobfuscatedSig);
            }

            return dashManifestUrl;
        } catch (Exception e) {
            throw new ParsingException("Could not get dash manifest url", e);
        }
    }

    @Nonnull
    @Override
    public String getHlsUrl() throws ParsingException {
        assertPageFetched();

        try {
            return playerResponse.getObject("streamingData").getString("hlsManifestUrl");
        } catch (Exception e) {
            throw new ParsingException("Could not get hls manifest url", e);
        }
    }

    @Override
    public List<AudioStream> getAudioStreams() throws ExtractionException {
        assertPageFetched();
        List<AudioStream> audioStreams = new ArrayList<>();
        try {
            for (Map.Entry<String, ItagItem> entry : getItags(ADAPTIVE_FORMATS, ItagItem.ItagType.AUDIO).entrySet()) {
                ItagItem itag = entry.getValue();

                AudioStream audioStream = new AudioStream(entry.getKey(), itag.getMediaFormat(), itag.avgBitrate);
                if (!Stream.containSimilarStream(audioStream, audioStreams)) {
                    audioStreams.add(audioStream);
                }
            }
        } catch (Exception e) {
            throw new ParsingException("Could not get audio streams", e);
        }

        return audioStreams;
    }

    @Override
    public List<VideoStream> getVideoStreams() throws ExtractionException {
        assertPageFetched();
        List<VideoStream> videoStreams = new ArrayList<>();
        try {
            for (Map.Entry<String, ItagItem> entry : getItags(FORMATS, ItagItem.ItagType.VIDEO).entrySet()) {
                ItagItem itag = entry.getValue();

                VideoStream videoStream = new VideoStream(entry.getKey(), itag.getMediaFormat(), itag.resolutionString);
                if (!Stream.containSimilarStream(videoStream, videoStreams)) {
                    videoStreams.add(videoStream);
                }
            }
        } catch (Exception e) {
            throw new ParsingException("Could not get video streams", e);
        }

        return videoStreams;
    }

    @Override
    public List<VideoStream> getVideoOnlyStreams() throws ExtractionException {
        assertPageFetched();
        List<VideoStream> videoOnlyStreams = new ArrayList<>();
        try {
            for (Map.Entry<String, ItagItem> entry : getItags(ADAPTIVE_FORMATS, ItagItem.ItagType.VIDEO_ONLY).entrySet()) {
                ItagItem itag = entry.getValue();

                VideoStream videoStream = new VideoStream(entry.getKey(), itag.getMediaFormat(), itag.resolutionString, true);
                if (!Stream.containSimilarStream(videoStream, videoOnlyStreams)) {
                    videoOnlyStreams.add(videoStream);
                }
            }
        } catch (Exception e) {
            throw new ParsingException("Could not get video only streams", e);
        }

        return videoOnlyStreams;
    }

    @Override
    @Nonnull
    public List<SubtitlesStream> getSubtitlesDefault() throws ParsingException {
        return getSubtitles(MediaFormat.TTML);
    }

    @Override
    @Nonnull
    public List<SubtitlesStream> getSubtitles(final MediaFormat format) throws ParsingException {
        assertPageFetched();
        // If the video is age restricted getPlayerConfig will fail
        if (getAgeLimit() != NO_AGE_LIMIT) {
            return Collections.emptyList();
        }
        if (subtitles != null) {
            // already calculated
            return subtitles;
        }

        final JsonObject renderer = playerResponse.getObject("captions")
                .getObject("playerCaptionsTracklistRenderer");
        final JsonArray captionsArray = renderer.getArray("captionTracks");
        // TODO: use this to apply auto translation to different language from a source language
        // final JsonArray autoCaptionsArray = renderer.getArray("translationLanguages");

        subtitles = new ArrayList<>();
        for (int i = 0; i < captionsArray.size(); i++) {
            final String languageCode = captionsArray.getObject(i).getString("languageCode");
            final String baseUrl = captionsArray.getObject(i).getString("baseUrl");
            final String vssId = captionsArray.getObject(i).getString("vssId");

            if (languageCode != null && baseUrl != null && vssId != null) {
                final boolean isAutoGenerated = vssId.startsWith("a.");
                final String cleanUrl = baseUrl
                        .replaceAll("&fmt=[^&]*", "") // Remove preexisting format if exists
                        .replaceAll("&tlang=[^&]*", ""); // Remove translation language

                subtitles.add(new SubtitlesStream(format, languageCode,
                        cleanUrl + "&fmt=" + format.getSuffix(), isAutoGenerated));
            }
        }

        return subtitles;
    }

    @Override
    public StreamType getStreamType() {
        assertPageFetched();
        return playerResponse.getObject("streamingData").has(FORMATS)
                ? StreamType.VIDEO_STREAM : StreamType.LIVE_STREAM;
    }

    @Nullable
    private StreamInfoItemExtractor getNextStream() throws ExtractionException {
        try {
            final JsonObject firstWatchNextItem = initialData.getObject("contents")
                    .getObject("twoColumnWatchNextResults").getObject("secondaryResults")
                    .getObject("secondaryResults").getArray("results").getObject(0);

            if (!firstWatchNextItem.has("compactAutoplayRenderer")) {
                // there is no "next" stream
                return null;
            }

            final JsonObject videoInfo = firstWatchNextItem.getObject("compactAutoplayRenderer")
                    .getArray("contents").getObject(0).getObject("compactVideoRenderer");

            return new YoutubeStreamInfoItemExtractor(videoInfo, getTimeAgoParser());
        } catch (Exception e) {
            throw new ParsingException("Could not get next video", e);
        }
    }

    @Nullable
    @Override
    public StreamInfoItemsCollector getRelatedStreams() throws ExtractionException {
        assertPageFetched();

        if (getAgeLimit() != NO_AGE_LIMIT) {
            return null;
        }

        try {
            final StreamInfoItemsCollector collector = new StreamInfoItemsCollector(getServiceId());

            final StreamInfoItemExtractor nextStream = getNextStream();
            if (nextStream != null) {
                collector.commit(nextStream);
            }

            final JsonArray results = initialData.getObject("contents").getObject("twoColumnWatchNextResults")
                    .getObject("secondaryResults").getObject("secondaryResults").getArray("results");

            final TimeAgoParser timeAgoParser = getTimeAgoParser();

            for (final Object ul : results) {
                if (((JsonObject) ul).has("compactVideoRenderer")) {
                    collector.commit(new YoutubeStreamInfoItemExtractor(((JsonObject) ul).getObject("compactVideoRenderer"), timeAgoParser));
                }
            }
            return collector;
        } catch (Exception e) {
            throw new ParsingException("Could not get related videos", e);
        }
    }

    /**
     * {@inheritDoc}
     */
    @Override
    public String getErrorMessage() {
        try {
            return getTextFromObject(initialAjaxJson.getObject(2).getObject("playerResponse")
                    .getObject("playabilityStatus").getObject("errorScreen")
                    .getObject("playerErrorMessageRenderer").getObject("reason"));
        } catch (ParsingException | NullPointerException e) {
            return null; // no error message
        }
    }

    /*//////////////////////////////////////////////////////////////////////////
    // Fetch page
    //////////////////////////////////////////////////////////////////////////*/

    private static final String FORMATS = "formats";
    private static final String ADAPTIVE_FORMATS = "adaptiveFormats";
    private static final String HTTPS = "https:";
    private static final String DEOBFUSCATION_FUNC_NAME = "deobfuscate";

    private final static String[] REGEXES = {
            "(?:\\b|[^a-zA-Z0-9$])([a-zA-Z0-9$]{2})\\s*=\\s*function\\(\\s*a\\s*\\)\\s*\\{\\s*a\\s*=\\s*a\\.split\\(\\s*\"\"\\s*\\)",
            "([\\w$]+)\\s*=\\s*function\\((\\w+)\\)\\{\\s*\\2=\\s*\\2\\.split\\(\"\"\\)\\s*;",
            "\\b([\\w$]{2})\\s*=\\s*function\\((\\w+)\\)\\{\\s*\\2=\\s*\\2\\.split\\(\"\"\\)\\s*;",
            "yt\\.akamaized\\.net/\\)\\s*\\|\\|\\s*.*?\\s*c\\s*&&\\s*d\\.set\\([^,]+\\s*,\\s*(:encodeURIComponent\\s*\\()([a-zA-Z0-9$]+)\\(",
            "\\bc\\s*&&\\s*d\\.set\\([^,]+\\s*,\\s*(:encodeURIComponent\\s*\\()([a-zA-Z0-9$]+)\\("
    };

    @Override
    public void onFetchPage(@Nonnull final Downloader downloader)
            throws IOException, ExtractionException {
        initialAjaxJson = getJsonResponse(getUrl() + "&pbj=1", getExtractorLocalization());

        initialData = initialAjaxJson.getObject(3).getObject("response", null);
        if (initialData == null) {
            initialData = initialAjaxJson.getObject(2).getObject("response", null);
            if (initialData == null) {
                throw new ParsingException("Could not get initial data");
            }
        }

        playerResponse = initialAjaxJson.getObject(2).getObject("playerResponse", null);
        if (playerResponse == null || !playerResponse.has("streamingData")) {
            // try to get player response by fetching video info page
            fetchVideoInfoPage();
        }

        final JsonObject playabilityStatus = playerResponse.getObject("playabilityStatus");
        final String status = playabilityStatus.getString("status");
        // If status exist, and is not "OK", throw a ContentNotAvailableException with the reason.
        if (status != null && !status.toLowerCase().equals("ok")) {
            final String reason = playabilityStatus.getString("reason");
            throw new ContentNotAvailableException("Got error: \"" + reason + "\"");
        }
    }

    private void fetchVideoInfoPage() throws ParsingException, ReCaptchaException, IOException {
        final String sts = getEmbeddedInfoStsAndStorePlayerJsUrl();
        final String videoInfoUrl = getVideoInfoUrl(getId(), sts);
        final String infoPageResponse = NewPipe.getDownloader()
                .get(videoInfoUrl, getExtractorLocalization()).responseBody();
        videoInfoPage.putAll(Parser.compatParseMap(infoPageResponse));

        try {
            playerResponse = JsonParser.object().from(videoInfoPage.get("player_response"));
        } catch (JsonParserException e) {
            throw new ParsingException(
                    "Could not parse YouTube player response from video info page", e);
        }
    }

    @Nonnull
    private String getEmbeddedInfoStsAndStorePlayerJsUrl() {
        try {
            final String embedUrl = "https://www.youtube.com/embed/" + getId();
            final String embedPageContent = NewPipe.getDownloader()
                    .get(embedUrl, getExtractorLocalization()).responseBody();

            try {
                final String assetsPattern = "\"assets\":.+?\"js\":\\s*(\"[^\"]+\")";
                playerJsUrl = Parser.matchGroup1(assetsPattern, embedPageContent)
                        .replace("\\", "").replace("\"", "");
            } catch (Parser.RegexException ex) {
                // playerJsUrl is still available in the file, just somewhere else TODO
                // it is ok not to find it, see how that's handled in getDeobfuscationCode()
                final Document doc = Jsoup.parse(embedPageContent);
                final Elements elems = doc.select("script").attr("name", "player_ias/base");
                for (Element elem : elems) {
                    if (elem.attr("src").contains("base.js")) {
                        playerJsUrl = elem.attr("src");
                        break;
                    }
                }
            }

            // Get embed sts
            return Parser.matchGroup1("\"sts\"\\s*:\\s*(\\d+)", embedPageContent);
        } catch (Exception i) {
            // if it fails we simply reply with no sts as then it does not seem to be necessary
            return "";
        }
    }




    private String getDeobfuscationFuncName(final String playerCode) throws DeobfuscateException {
        Parser.RegexException exception = null;
        for (final String regex : REGEXES) {
            try {
                return Parser.matchGroup1(regex, playerCode);
            } catch (Parser.RegexException re) {
                if (exception == null) {
                    exception = re;
                }
            }
        }
        throw new DeobfuscateException("Could not find deobfuscate function with any of the given patterns.", exception);
    }

    private String loadDeobfuscationCode(@Nonnull final String playerJsUrl)
            throws DeobfuscateException {
        try {
            final String playerCode = NewPipe.getDownloader()
                    .get(playerJsUrl, getExtractorLocalization()).responseBody();
            final String deobfuscationFunctionName = getDeobfuscationFuncName(playerCode);

            final String functionPattern = "("
                    + deobfuscationFunctionName.replace("$", "\\$")
                    + "=function\\([a-zA-Z0-9_]+\\)\\{.+?\\})";
            final String deobfuscateFunction = "var " + Parser.matchGroup1(functionPattern, playerCode) + ";";

            final String helperObjectName =
                    Parser.matchGroup1(";([A-Za-z0-9_\\$]{2})\\...\\(", deobfuscateFunction);
            final String helperPattern =
                    "(var " + helperObjectName.replace("$", "\\$") + "=\\{.+?\\}\\};)";
            final String helperObject =
                    Parser.matchGroup1(helperPattern, playerCode.replace("\n", ""));

            final String callerFunction =
                    "function " + DEOBFUSCATION_FUNC_NAME + "(a){return " + deobfuscationFunctionName + "(a);}";

            return helperObject + deobfuscateFunction + callerFunction;
        } catch (IOException ioe) {
            throw new DeobfuscateException("Could not load deobfuscate function", ioe);
        } catch (Exception e) {
            throw new DeobfuscateException("Could not parse deobfuscate function ", e);
        }
    }

    @Nonnull
    private String getDeobfuscationCode() throws ParsingException {
        if (cachedDeobfuscationCode == null) {
            if (playerJsUrl == null) {
                // the currentPlayerJsUrl was not found in any page fetched so far and there is
                // nothing cached, so try fetching embedded info
                getEmbeddedInfoStsAndStorePlayerJsUrl();
                if (playerJsUrl == null) {
                    throw new ParsingException(
                            "Embedded info did not provide YouTube player js url");
                }
            }

            if (playerJsUrl.startsWith("//")) {
                playerJsUrl = HTTPS + playerJsUrl;
            } else if (playerJsUrl.startsWith("/")) {
                // sometimes https://www.youtube.com part has to be added manually
                playerJsUrl = HTTPS + "//www.youtube.com" + playerJsUrl;
            }

            cachedDeobfuscationCode = loadDeobfuscationCode(playerJsUrl);
        }
        return cachedDeobfuscationCode;
    }

    private String deobfuscateSignature(final String obfuscatedSig) throws ParsingException {
        final String deobfuscationCode = getDeobfuscationCode();

        final Context context = Context.enter();
        context.setOptimizationLevel(-1);
        final Object result;
        try {
            final ScriptableObject scope = context.initSafeStandardObjects();
            context.evaluateString(scope, deobfuscationCode, "deobfuscationCode", 1, null);
            final Function deobfuscateFunc = (Function) scope.get(DEOBFUSCATION_FUNC_NAME, scope);
            result = deobfuscateFunc.call(context, scope, scope, new Object[]{obfuscatedSig});
        } catch (Exception e) {
            throw new DeobfuscateException("Could not get deobfuscate signature", e);
        } finally {
            Context.exit();
        }
        return Objects.toString(result, "");
    }

    /*//////////////////////////////////////////////////////////////////////////
    // Utils
    //////////////////////////////////////////////////////////////////////////*/

    private JsonObject getVideoPrimaryInfoRenderer() throws ParsingException {
        if (this.videoPrimaryInfoRenderer != null) return this.videoPrimaryInfoRenderer;

        JsonArray contents = initialData.getObject("contents").getObject("twoColumnWatchNextResults")
                .getObject("results").getObject("results").getArray("contents");
        JsonObject videoPrimaryInfoRenderer = null;

        for (Object content : contents) {
            if (((JsonObject) content).has("videoPrimaryInfoRenderer")) {
                videoPrimaryInfoRenderer = ((JsonObject) content).getObject("videoPrimaryInfoRenderer");
                break;
            }
        }

        if (isNullOrEmpty(videoPrimaryInfoRenderer)) {
            throw new ParsingException("Could not find videoPrimaryInfoRenderer");
        }

        this.videoPrimaryInfoRenderer = videoPrimaryInfoRenderer;
        return videoPrimaryInfoRenderer;
    }

    private JsonObject getVideoSecondaryInfoRenderer() throws ParsingException {
        if (this.videoSecondaryInfoRenderer != null) return this.videoSecondaryInfoRenderer;

        JsonArray contents = initialData.getObject("contents").getObject("twoColumnWatchNextResults")
                .getObject("results").getObject("results").getArray("contents");
        JsonObject videoSecondaryInfoRenderer = null;

        for (Object content : contents) {
            if (((JsonObject) content).has("videoSecondaryInfoRenderer")) {
                videoSecondaryInfoRenderer = ((JsonObject) content).getObject("videoSecondaryInfoRenderer");
                break;
            }
        }

        if (isNullOrEmpty(videoSecondaryInfoRenderer)) {
            throw new ParsingException("Could not find videoSecondaryInfoRenderer");
        }

        this.videoSecondaryInfoRenderer = videoSecondaryInfoRenderer;
        return videoSecondaryInfoRenderer;
    }

    @Nonnull
    private static String getVideoInfoUrl(final String id, final String sts) {
        // TODO: Try parsing embedded_player_response first
        return "https://www.youtube.com/get_video_info?" + "video_id=" + id +
                "&eurl=https://youtube.googleapis.com/v/" + id +
                "&sts=" + sts + "&ps=default&gl=US&hl=en";
    }

    private Map<String, ItagItem> getItags(final String streamingDataKey,
                                           final ItagItem.ItagType itagTypeWanted)
            throws ParsingException {
        final Map<String, ItagItem> urlAndItags = new LinkedHashMap<>();
        final JsonObject streamingData = playerResponse.getObject("streamingData");
        if (!streamingData.has(streamingDataKey)) {
            return urlAndItags;
        }

<<<<<<< HEAD
        JsonArray formats = streamingData.getArray(streamingDataKey);
        for (Object o : formats) {
            JsonObject formatData = (JsonObject) o;
=======
        final JsonArray formats = streamingData.getArray(streamingDataKey);
        for (int i = 0; i != formats.size(); ++i) {
            JsonObject formatData = formats.getObject(i);
>>>>>>> 69f155d2
            int itag = formatData.getInt("itag");

            if (ItagItem.isSupported(itag)) {
                try {
                    ItagItem itagItem = ItagItem.getItag(itag);
                    if (itagItem.itagType == itagTypeWanted) {
                        // Ignore streams that are delivered using YouTube's OTF format,
                        // as those only work with DASH and not with progressive HTTP.
                        if (formatData.getString("type", EMPTY_STRING)
                                .equalsIgnoreCase("FORMAT_STREAM_TYPE_OTF")) {
                            continue;
                        }

                        String streamUrl;
                        if (formatData.has("url")) {
                            streamUrl = formatData.getString("url");
                        } else {
                            // this url has an obfuscated signature
                            final String cipherString = formatData.has("cipher")
                                    ? formatData.getString("cipher")
                                    : formatData.getString("signatureCipher");
                            final Map<String, String> cipher = Parser.compatParseMap(cipherString);
                            streamUrl = cipher.get("url") + "&" + cipher.get("sp") + "="
                                    + deobfuscateSignature(cipher.get("s"));
                        }

                        urlAndItags.put(streamUrl, itagItem);
                    }
                } catch (UnsupportedEncodingException ignored) {
                }
            }
        }

        return urlAndItags;
    }

    @Nonnull
    @Override
    public List<Frameset> getFrames() throws ExtractionException {
        try {
            final JsonObject storyboards = playerResponse.getObject("storyboards");
            final JsonObject storyboardsRenderer;
            if (storyboards.has("playerLiveStoryboardSpecRenderer")) {
                storyboardsRenderer = storyboards.getObject("playerLiveStoryboardSpecRenderer");
            } else {
                storyboardsRenderer = storyboards.getObject("playerStoryboardSpecRenderer");
            }

            final String[] spec = storyboardsRenderer.getString("spec").split("\\|");
            final String url = spec[0];
            final ArrayList<Frameset> result = new ArrayList<>(spec.length - 1);

            for (int i = 1; i < spec.length; ++i) {
                final String[] parts = spec[i].split("#");
                if (parts.length != 8 || Integer.parseInt(parts[5]) == 0) {
                    continue;
                }
                final int frameWidth = Integer.parseInt(parts[0]);
                final int frameHeight = Integer.parseInt(parts[1]);
                final int totalCount = Integer.parseInt(parts[2]);
                final int framesPerPageX = Integer.parseInt(parts[3]);
                final int framesPerPageY = Integer.parseInt(parts[4]);
                final String baseUrl = url.replace("$L", String.valueOf(i - 1)).replace("$N", parts[6]) + "&sigh=" + parts[7];
                final List<String> urls;
                if (baseUrl.contains("$M")) {
                    final int totalPages = (int) Math.ceil(totalCount / (double) (framesPerPageX * framesPerPageY));
                    urls = new ArrayList<>(totalPages);
                    for (int j = 0; j < totalPages; j++) {
                        urls.add(baseUrl.replace("$M", String.valueOf(j)));
                    }
                } else {
                    urls = Collections.singletonList(baseUrl);
                }
                result.add(new Frameset(
                        urls,
                        frameWidth,
                        frameHeight,
                        totalCount,
                        Integer.parseInt(parts[5]),
                        framesPerPageX,
                        framesPerPageY
                ));
            }
            result.trimToSize();
            return result;
        } catch (Exception e) {
            throw new ExtractionException(e);
        }
    }

    @Nonnull
    @Override
    public String getHost() {
        return "";
    }

    @Nonnull
    @Override
    public String getPrivacy() {
        return "";
    }

    @Nonnull
    @Override
    public String getCategory() {
        return "";
    }

    @Nonnull
    @Override
    public String getLicence() {
        return "";
    }

    @Override
    public Locale getLanguageInfo() {
        return null;
    }

    @Nonnull
    @Override
    public List<String> getTags() {
        return Collections.emptyList();
    }

    @Nonnull
    @Override
    public String getSupportInfo() {
        return "";
    }

    @Nonnull
    @Override
    public List<StreamSegment> getStreamSegments() throws ParsingException {
        final ArrayList<StreamSegment> segments = new ArrayList<>();
        if (initialData.has("engagementPanels")) {
            final JsonArray panels = initialData.getArray("engagementPanels");
            JsonArray segmentsArray = null;

            // Search for correct panel containing the data
            for (int i = 0; i < panels.size(); i++) {
                if (panels.getObject(i).getObject("engagementPanelSectionListRenderer")
                        .getString("panelIdentifier").equals("engagement-panel-macro-markers")) {
                    segmentsArray = panels.getObject(i).getObject("engagementPanelSectionListRenderer")
                            .getObject("content").getObject("macroMarkersListRenderer").getArray("contents");
                    break;
                }
            }

            if (segmentsArray != null) {
                final long duration = getLength();
                for (final Object object : segmentsArray) {
                    final JsonObject segmentJson = ((JsonObject) object).getObject("macroMarkersListItemRenderer");

                    final int startTimeSeconds = segmentJson.getObject("onTap").getObject("watchEndpoint")
                            .getInt("startTimeSeconds", -1);

                    if (startTimeSeconds == -1) {
                        throw new ParsingException("Could not get stream segment start time.");
                    }
                    if (startTimeSeconds > duration) {
                        break;
                    }

                    final String title = getTextFromObject(segmentJson.getObject("title"));
                    if (isNullOrEmpty(title)) {
                        throw new ParsingException("Could not get stream segment title.");
                    }

                    final StreamSegment segment = new StreamSegment(title, startTimeSeconds);
                    segment.setUrl(getUrl() + "?t=" + startTimeSeconds);
                    if (segmentJson.has("thumbnail")) {
                        final JsonArray previewsArray = segmentJson.getObject("thumbnail").getArray("thumbnails");
                        if (!previewsArray.isEmpty()) {
                            // Assume that the thumbnail with the highest resolution is at the last position
                            final String url = previewsArray.getObject(previewsArray.size() - 1).getString("url");
                            segment.setPreviewUrl(fixThumbnailUrl(url));
                        }
                    }
                    segments.add(segment);
                }
            }
        }
        return segments;
    }

    @Nonnull
    @Override
    public List<MetaInfo> getMetaInfo() throws ParsingException {
        return YoutubeParsingHelper.getMetaInfo(
                initialData.getObject("contents").getObject("twoColumnWatchNextResults")
                .getObject("results").getObject("results").getArray("contents"));
    }
}<|MERGE_RESOLUTION|>--- conflicted
+++ resolved
@@ -935,15 +935,9 @@
             return urlAndItags;
         }
 
-<<<<<<< HEAD
-        JsonArray formats = streamingData.getArray(streamingDataKey);
+        final JsonArray formats = streamingData.getArray(streamingDataKey);
         for (Object o : formats) {
             JsonObject formatData = (JsonObject) o;
-=======
-        final JsonArray formats = streamingData.getArray(streamingDataKey);
-        for (int i = 0; i != formats.size(); ++i) {
-            JsonObject formatData = formats.getObject(i);
->>>>>>> 69f155d2
             int itag = formatData.getInt("itag");
 
             if (ItagItem.isSupported(itag)) {
