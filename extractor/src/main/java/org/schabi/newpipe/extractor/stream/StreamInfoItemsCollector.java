package org.schabi.newpipe.extractor.stream;

import org.schabi.newpipe.extractor.InfoItem;
import org.schabi.newpipe.extractor.InfoItemsCollector;
import org.schabi.newpipe.extractor.exceptions.FoundAdException;
import org.schabi.newpipe.extractor.exceptions.ParsingException;

import java.util.List;
import java.util.Vector;

/*
 * Created by Christian Schabesberger on 28.02.16.
 *
 * Copyright (C) Christian Schabesberger 2016 <chris.schabesberger@mailbox.org>
 * StreamInfoItemsCollector.java is part of NewPipe.
 *
 * NewPipe is free software: you can redistribute it and/or modify
 * it under the terms of the GNU General Public License as published by
 * the Free Software Foundation, either version 3 of the License, or
 * (at your option) any later version.
 *
 * NewPipe is distributed in the hope that it will be useful,
 * but WITHOUT ANY WARRANTY; without even the implied warranty of
 * MERCHANTABILITY or FITNESS FOR A PARTICULAR PURPOSE.  See the
 * GNU General Public License for more details.
 *
 * You should have received a copy of the GNU General Public License
 * along with NewPipe.  If not, see <http://www.gnu.org/licenses/>.
 */

public class StreamInfoItemsCollector extends InfoItemsCollector<StreamInfoItem, StreamInfoItemExtractor> {

    public StreamInfoItemsCollector(int serviceId) {
        super(serviceId);
    }

    @Override
    public StreamInfoItem extract(StreamInfoItemExtractor extractor) throws ParsingException {
        if (extractor.isAd()) {
            throw new FoundAdException("Found ad");
        }

        // important information
        int serviceId = getServiceId();
        String url = extractor.getUrl();
        String name = extractor.getName();
        StreamType streamType = extractor.getStreamType();

        StreamInfoItem resultItem = new StreamInfoItem(serviceId, url, name, streamType);


        // optional information
        try {
            resultItem.setId(extractor.getId());
        } catch (Exception e) {
            addError(e);
        }
        try {
            resultItem.setDuration(extractor.getDuration());
        } catch (Exception e) {
            addError(e);
        }
        try {
            resultItem.setUploaderName(extractor.getUploaderName());
        } catch (Exception e) {
            addError(e);
        }
        try {
            resultItem.setTextualUploadDate(extractor.getTextualUploadDate());
        } catch (Exception e) {
            addError(e);
        }
        try {
<<<<<<< HEAD
            resultItem.setUploadDate(extractor.getUploadDate());
        } catch (ParsingException e) {
=======
            resultItem.setRawUploadDate(extractor.getRawUploadDate());
        } catch (Exception e) {
>>>>>>> e6c1eb56
            addError(e);
        }
        try {
            resultItem.setViewCount(extractor.getViewCount());
        } catch (Exception e) {
            addError(e);
        }
        try {
            resultItem.setThumbnailUrl(extractor.getThumbnailUrl());
        } catch (Exception e) {
            addError(e);
        }
        try {
            resultItem.setUploaderUrl(extractor.getUploaderUrl());
        } catch (Exception e) {
            addError(e);
        }
        return resultItem;
    }

    @Override
    public void commit(StreamInfoItemExtractor extractor) {
        try {
            addItem(extract(extractor));
        } catch (FoundAdException ae) {
            //System.out.println("AD_WARNING: " + ae.getMessage());
        } catch (Exception e) {
            addError(e);
        }
    }

    public List<StreamInfoItem> getStreamInfoItemList() {
        List<StreamInfoItem> siiList = new Vector<>();
        for(InfoItem ii : super.getItems()) {
            if(ii instanceof StreamInfoItem) {
                siiList.add((StreamInfoItem) ii);
            }
        }
        return siiList;
    }
}<|MERGE_RESOLUTION|>--- conflicted
+++ resolved
@@ -71,13 +71,8 @@
             addError(e);
         }
         try {
-<<<<<<< HEAD
             resultItem.setUploadDate(extractor.getUploadDate());
         } catch (ParsingException e) {
-=======
-            resultItem.setRawUploadDate(extractor.getRawUploadDate());
-        } catch (Exception e) {
->>>>>>> e6c1eb56
             addError(e);
         }
         try {
