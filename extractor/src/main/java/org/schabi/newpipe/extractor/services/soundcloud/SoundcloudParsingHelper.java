--- conflicted
+++ resolved
@@ -261,24 +261,14 @@
     }
 
     @Nonnull
-<<<<<<< HEAD
     public static String getUploaderUrl(JsonObject object) {
-        String url = object.getObject("user").getString("permalink_url", "");
-=======
-    static String getUploaderUrl(JsonObject object) {
         String url = object.getObject("user").getString("permalink_url", EMPTY_STRING);
->>>>>>> 4086715a
         return replaceHttpWithHttps(url);
     }
 
     @Nonnull
-<<<<<<< HEAD
     public static String getAvatarUrl(JsonObject object) {
-        String url = object.getObject("user", new JsonObject()).getString("avatar_url", "");
-=======
-    static String getAvatarUrl(JsonObject object) {
         String url = object.getObject("user").getString("avatar_url", EMPTY_STRING);
->>>>>>> 4086715a
         return replaceHttpWithHttps(url);
     }
 
