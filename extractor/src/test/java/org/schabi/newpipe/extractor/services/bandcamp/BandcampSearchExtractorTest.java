--- conflicted
+++ resolved
@@ -77,14 +77,8 @@
      */
     @Test
     void testAlbumSearch() throws ExtractionException, IOException {
-<<<<<<< HEAD
-        final SearchExtractor extractor = Bandcamp.getSearchExtractor("minecraft volume alpha cover");
-        InfoItem minecraft = extractor.getInitialPage()
-                .getItems().get(0);
-=======
         final SearchExtractor extractor = Bandcamp.getSearchExtractor("minecraft volume alpha");
         final InfoItem minecraft = extractor.getInitialPage().getItems().get(0);
->>>>>>> c953e234
 
         // Minecraft volume alpha should be the first result, no?
         assertEquals("Minecraft - Volume Alpha", minecraft.getName());
