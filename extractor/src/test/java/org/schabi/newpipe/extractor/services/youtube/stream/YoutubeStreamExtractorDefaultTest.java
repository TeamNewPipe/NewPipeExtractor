--- conflicted
+++ resolved
@@ -9,17 +9,11 @@
 import org.schabi.newpipe.extractor.StreamingService;
 import org.schabi.newpipe.extractor.exceptions.ContentNotAvailableException;
 import org.schabi.newpipe.extractor.exceptions.ParsingException;
-<<<<<<< HEAD
-import org.schabi.newpipe.extractor.services.youtube.extractors.YoutubeStreamExtractor;
-import org.schabi.newpipe.extractor.stream.*;
-import org.schabi.newpipe.extractor.utils.Utils;
-=======
 import org.schabi.newpipe.extractor.services.DefaultStreamExtractorTest;
 import org.schabi.newpipe.extractor.stream.Description;
 import org.schabi.newpipe.extractor.stream.StreamExtractor;
 import org.schabi.newpipe.extractor.stream.StreamSegment;
 import org.schabi.newpipe.extractor.stream.StreamType;
->>>>>>> 69f155d2
 
 import javax.annotation.Nullable;
 import java.net.MalformedURLException;
@@ -28,15 +22,7 @@
 import java.util.Collections;
 import java.util.List;
 
-<<<<<<< HEAD
-import static java.util.Objects.requireNonNull;
 import static org.junit.Assert.*;
-import static org.schabi.newpipe.extractor.ExtractorAsserts.assertIsSecureUrl;
-=======
-import javax.annotation.Nullable;
-
-import static org.junit.Assert.*;
->>>>>>> 69f155d2
 import static org.schabi.newpipe.extractor.ServiceList.YouTube;
 
 /*
@@ -95,124 +81,6 @@
             extractor.fetchPage();
         }
 
-<<<<<<< HEAD
-        @Test
-        public void testGetInvalidTimeStamp() throws ParsingException {
-            assertTrue(extractor.getTimeStamp() + "",
-                    extractor.getTimeStamp() <= 0);
-        }
-
-        @Test
-        public void testGetValidTimeStamp() throws ExtractionException {
-            StreamExtractor extractor = YouTube.getStreamExtractor("https://youtu.be/FmG385_uUys?t=174");
-            assertEquals(extractor.getTimeStamp() + "", "174");
-        }
-
-        @Test
-        public void testGetTitle() throws ParsingException {
-            assertFalse(extractor.getName().isEmpty());
-        }
-
-        @Test
-        public void testGetDescription() throws ParsingException {
-            assertNotNull(extractor.getDescription());
-            assertFalse(extractor.getDescription().getContent().isEmpty());
-        }
-
-        @Test
-        public void testGetFullLinksInDescription() throws ParsingException {
-            assertTrue(extractor.getDescription().getContent().contains("http://adele.com"));
-        }
-
-        @Test
-        public void testGetUploaderName() throws ParsingException {
-            assertNotNull(extractor.getUploaderName());
-            assertFalse(extractor.getUploaderName().isEmpty());
-        }
-
-
-        @Test
-        public void testGetLength() throws ParsingException {
-            assertEquals(367, extractor.getLength());
-        }
-
-        @Test
-        public void testGetViewCount() throws ParsingException {
-            final long count = extractor.getViewCount();
-            assertTrue(Long.toString(count), count >= /* specific to that video */ 1220025784);
-        }
-
-        @Test
-        public void testGetTextualUploadDate() throws ParsingException {
-            Assert.assertEquals("2015-10-22", extractor.getTextualUploadDate());
-        }
-
-        @Test
-        public void testGetUploadDate() throws ParsingException, ParseException {
-            final Calendar instance = Calendar.getInstance();
-            instance.setTime(new SimpleDateFormat("yyyy-MM-dd").parse("2015-10-22"));
-            assertEquals(instance, requireNonNull(extractor.getUploadDate()).date());
-        }
-
-        @Test
-        public void testGetUploaderUrl() throws ParsingException {
-            String url = extractor.getUploaderUrl();
-            if (!url.equals("https://www.youtube.com/channel/UCsRM0YB_dabtEPGPTKo-gcw") &&
-                    !url.equals("https://www.youtube.com/channel/UComP_epzeKzvBX156r6pm1Q")) {
-                fail("Uploader url is neither the music channel one nor the Vevo one");
-            }
-        }
-
-        @Test
-        public void testGetThumbnailUrl() throws ParsingException {
-            assertIsSecureUrl(extractor.getThumbnailUrl());
-        }
-
-        @Test
-        public void testGetUploaderAvatarUrl() throws ParsingException {
-            assertIsSecureUrl(extractor.getUploaderAvatarUrl());
-        }
-
-        @Test
-        public void testGetAudioStreams() throws ExtractionException {
-            assertFalse(extractor.getAudioStreams().isEmpty());
-        }
-
-        @Test
-        public void testGetVideoStreams() throws ExtractionException {
-            for (VideoStream s : extractor.getVideoStreams()) {
-                assertIsSecureUrl(s.url);
-                assertTrue(s.resolution.length() > 0);
-                assertTrue(Integer.toString(s.getFormatId()),
-                        0 <= s.getFormatId() && s.getFormatId() <= 0x100);
-            }
-        }
-
-        @Test
-        public void testStreamType() throws ParsingException {
-            assertSame(extractor.getStreamType(), StreamType.VIDEO_STREAM);
-        }
-
-        @Test
-        public void testGetDashMpd() throws ParsingException {
-            // we dont expect this particular video to have a DASH file. For this purpose we use a different test class.
-            assertTrue(extractor.getDashMpdUrl(), extractor.getDashMpdUrl().isEmpty());
-        }
-
-        @Test
-        public void testGetRelatedVideos() throws ExtractionException {
-            StreamInfoItemsCollector relatedVideos = extractor.getRelatedStreams();
-            Utils.printErrors(relatedVideos.getErrors());
-            assertFalse(relatedVideos.getItems().isEmpty());
-            assertTrue(relatedVideos.getErrors().isEmpty());
-        }
-
-        @Test
-        public void testGetSubtitlesListDefault() {
-            // Video (/view?v=YQHsXMglC9A) set in the setUp() method has no captions => null
-            assertTrue(extractor.getSubtitlesDefault().isEmpty());
-        }
-=======
         @Override public StreamExtractor extractor() { return extractor; }
         @Override public StreamingService expectedService() { return YouTube; }
         @Override public String expectedName() { return "Marzia & Felix - Wedding 19.08.2019"; }
@@ -236,7 +104,6 @@
         @Override public long expectedDislikeCountAtLeast() { return 30600; }
         @Override public int expectedStreamSegmentsCount() { return 0; }
     }
->>>>>>> 69f155d2
 
     @Ignore("TODO fix")
     public static class DescriptionTestUnboxing extends DefaultStreamExtractorTest {
