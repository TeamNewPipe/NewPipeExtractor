package org.schabi.newpipe.extractor.services.youtube;

import org.junit.BeforeClass;
import org.junit.Test;
import org.schabi.newpipe.DownloaderTestImpl;
import org.schabi.newpipe.extractor.NewPipe;
import org.schabi.newpipe.extractor.ServiceList;
import org.schabi.newpipe.extractor.channel.ChannelExtractor;
import org.schabi.newpipe.extractor.exceptions.ParsingException;
import org.schabi.newpipe.extractor.services.BaseChannelExtractorTest;
import org.schabi.newpipe.extractor.services.youtube.extractors.YoutubeChannelExtractor;

import static org.junit.Assert.*;
import static org.schabi.newpipe.extractor.ExtractorAsserts.assertIsSecureUrl;
import static org.schabi.newpipe.extractor.ServiceList.YouTube;
import static org.schabi.newpipe.extractor.services.DefaultTests.*;

/**
 * Test for {@link ChannelExtractor}
 */
public class YoutubeChannelExtractorTest {
    public static class Gronkh implements BaseChannelExtractorTest {
        private static YoutubeChannelExtractor extractor;

        @BeforeClass
        public static void setUp() throws Exception {
            NewPipe.init(DownloaderTestImpl.getInstance(), new Localization("ru"));
            extractor = (YoutubeChannelExtractor) YouTube
                    .getChannelExtractor("http://www.youtube.com/user/Gronkh");
            extractor.fetchPage();
        }

        @Test
        public void testGetSubscribersCount() throws Exception {
            assertTrue(extractor.getSubscriberCount() >= 4880000);
        }

        /*//////////////////////////////////////////////////////////////////////////
        // Extractor
        //////////////////////////////////////////////////////////////////////////*/

        @Test
        public void testServiceId() {
            assertEquals(YouTube.getServiceId(), extractor.getServiceId());
        }

        @Test
        public void testName() throws Exception {
            assertEquals("Gronkh", extractor.getName());
        }

        @Test
        public void testId() throws Exception {
            assertEquals("UCYJ61XIK64sp6ZFFS8sctxw", extractor.getId());
        }

        @Test
        public void testUrl() throws ParsingException {
            assertEquals("https://www.youtube.com/channel/UCYJ61XIK64sp6ZFFS8sctxw", extractor.getUrl());
        }

        @Test
        public void testOriginalUrl() throws ParsingException {
            assertEquals("http://www.youtube.com/user/Gronkh", extractor.getOriginalUrl());
        }

        /*//////////////////////////////////////////////////////////////////////////
        // ListExtractor
        //////////////////////////////////////////////////////////////////////////*/

        @Test
        public void testRelatedItems() throws Exception {
            defaultTestRelatedItems(extractor, YouTube.getServiceId());
        }

        @Test
        public void testMoreRelatedItems() throws Exception {
            defaultTestMoreItems(extractor, ServiceList.YouTube.getServiceId());
        }

         /*//////////////////////////////////////////////////////////////////////////
         // ChannelExtractor
         //////////////////////////////////////////////////////////////////////////*/

        @Test
        public void testDescription() throws Exception {
            assertTrue(extractor.getDescription().contains("Zart im Schmelz und süffig im Abgang. Ungebremster Spieltrieb"));
        }

        @Test
        public void testAvatarUrl() throws Exception {
            String avatarUrl = extractor.getAvatarUrl();
            assertIsSecureUrl(avatarUrl);
            assertTrue(avatarUrl, avatarUrl.contains("yt3"));
        }

        @Test
        public void testBannerUrl() throws Exception {
            String bannerUrl = extractor.getBannerUrl();
            assertIsSecureUrl(bannerUrl);
            assertTrue(bannerUrl, bannerUrl.contains("yt3"));
        }

        @Test
        public void testFeedUrl() throws Exception {
            assertEquals("https://www.youtube.com/feeds/videos.xml?channel_id=UCYJ61XIK64sp6ZFFS8sctxw", extractor.getFeedUrl());
        }

        @Test
        public void testSubscriberCount() throws Exception {
            assertTrue("Wrong subscriber count", extractor.getSubscriberCount() >= 0);
            assertTrue("Subscriber count too small", extractor.getSubscriberCount() >= 4e6);
        }
    }

    // Youtube RED/Premium ad blocking test
    public static class VSauce implements BaseChannelExtractorTest {
        private static YoutubeChannelExtractor extractor;

        @BeforeClass
        public static void setUp() throws Exception {
            NewPipe.init(DownloaderTestImpl.getInstance());
            extractor = (YoutubeChannelExtractor) YouTube
                    .getChannelExtractor("https://www.youtube.com/user/Vsauce");
            extractor.fetchPage();
        }

        /*//////////////////////////////////////////////////////////////////////////
        // Extractor
        //////////////////////////////////////////////////////////////////////////*/

        @Test
        public void testServiceId() {
            assertEquals(YouTube.getServiceId(), extractor.getServiceId());
        }

        @Test
        public void testName() throws Exception {
            assertEquals("Vsauce", extractor.getName());
        }

        @Test
        public void testId() throws Exception {
            assertEquals("UC6nSFpj9HTCZ5t-N3Rm3-HA", extractor.getId());
        }

        @Test
        public void testUrl() throws ParsingException {
            assertEquals("https://www.youtube.com/channel/UC6nSFpj9HTCZ5t-N3Rm3-HA", extractor.getUrl());
        }

        @Test
        public void testOriginalUrl() throws ParsingException {
            assertEquals("https://www.youtube.com/user/Vsauce", extractor.getOriginalUrl());
        }

        /*//////////////////////////////////////////////////////////////////////////
        // ListExtractor
        //////////////////////////////////////////////////////////////////////////*/

        @Test
        public void testRelatedItems() throws Exception {
            defaultTestRelatedItems(extractor, YouTube.getServiceId());
        }

        @Test
        public void testMoreRelatedItems() throws Exception {
            defaultTestMoreItems(extractor, ServiceList.YouTube.getServiceId());
        }

         /*//////////////////////////////////////////////////////////////////////////
         // ChannelExtractor
         //////////////////////////////////////////////////////////////////////////*/

        @Test
        public void testDescription() throws Exception {
            assertTrue("What it actually was: " + extractor.getDescription(),
                    extractor.getDescription().contains("Our World is Amazing. Questions? Ideas? Tweet me:"));
        }

        @Test
        public void testAvatarUrl() throws Exception {
            String avatarUrl = extractor.getAvatarUrl();
            assertIsSecureUrl(avatarUrl);
            assertTrue(avatarUrl, avatarUrl.contains("yt3"));
        }

        @Test
        public void testBannerUrl() throws Exception {
            String bannerUrl = extractor.getBannerUrl();
            assertIsSecureUrl(bannerUrl);
            assertTrue(bannerUrl, bannerUrl.contains("yt3"));
        }

        @Test
        public void testFeedUrl() throws Exception {
            assertEquals("https://www.youtube.com/feeds/videos.xml?channel_id=UC6nSFpj9HTCZ5t-N3Rm3-HA", extractor.getFeedUrl());
        }

        @Test
        public void testSubscriberCount() throws Exception {
            assertTrue("Wrong subscriber count", extractor.getSubscriberCount() >= 0);
            assertTrue("Subscriber count too small", extractor.getSubscriberCount() >= 10e6);
        }

    }

    public static class Kurzgesagt implements BaseChannelExtractorTest {
        private static YoutubeChannelExtractor extractor;

        @BeforeClass
        public static void setUp() throws Exception {
            NewPipe.init(DownloaderTestImpl.getInstance());
            extractor = (YoutubeChannelExtractor) YouTube
                    .getChannelExtractor("https://www.youtube.com/channel/UCsXVk37bltHxD1rDPwtNM8Q");
            extractor.fetchPage();
        }

        /*//////////////////////////////////////////////////////////////////////////
        // Additional Testing
        //////////////////////////////////////////////////////////////////////////*/

        @Test
        public void testGetPageInNewExtractor() throws Exception {
            final ChannelExtractor newExtractor = YouTube.getChannelExtractor(extractor.getUrl());
            defaultTestGetPageInNewExtractor(extractor, newExtractor, YouTube.getServiceId());
        }

        /*//////////////////////////////////////////////////////////////////////////
        // Extractor
        //////////////////////////////////////////////////////////////////////////*/

        @Test
        public void testServiceId() {
            assertEquals(YouTube.getServiceId(), extractor.getServiceId());
        }

        @Test
        public void testName() throws Exception {
            String name = extractor.getName();
            assertTrue(name, name.startsWith("Kurzgesagt"));
        }

        @Test
        public void testId() throws Exception {
            assertEquals("UCsXVk37bltHxD1rDPwtNM8Q", extractor.getId());
        }

        @Test
        public void testUrl() throws ParsingException {
            assertEquals("https://www.youtube.com/channel/UCsXVk37bltHxD1rDPwtNM8Q", extractor.getUrl());
        }

        @Test
        public void testOriginalUrl() throws ParsingException {
            assertEquals("https://www.youtube.com/channel/UCsXVk37bltHxD1rDPwtNM8Q", extractor.getOriginalUrl());
        }

        /*//////////////////////////////////////////////////////////////////////////
        // ListExtractor
        //////////////////////////////////////////////////////////////////////////*/

        @Test
        public void testRelatedItems() throws Exception {
            defaultTestRelatedItems(extractor, YouTube.getServiceId());
        }

        @Test
        public void testMoreRelatedItems() throws Exception {
            defaultTestMoreItems(extractor, ServiceList.YouTube.getServiceId());
        }

         /*//////////////////////////////////////////////////////////////////////////
         // ChannelExtractor
         //////////////////////////////////////////////////////////////////////////*/

        @Test
        public void testDescription() throws Exception {
            final String description = extractor.getDescription();
            assertTrue(description, description.contains("small team who want to make science look beautiful"));
            //TODO: Description get cuts out, because the og:description is optimized and don't have all the content
            //assertTrue(description, description.contains("Currently we make one animation video per month"));
        }

        @Test
        public void testAvatarUrl() throws Exception {
            String avatarUrl = extractor.getAvatarUrl();
            assertIsSecureUrl(avatarUrl);
            assertTrue(avatarUrl, avatarUrl.contains("yt3"));
        }

        @Test
        public void testBannerUrl() throws Exception {
            String bannerUrl = extractor.getBannerUrl();
            assertIsSecureUrl(bannerUrl);
            assertTrue(bannerUrl, bannerUrl.contains("yt3"));
        }

        @Test
        public void testFeedUrl() throws Exception {
            assertEquals("https://www.youtube.com/feeds/videos.xml?channel_id=UCsXVk37bltHxD1rDPwtNM8Q", extractor.getFeedUrl());
        }

        @Test
        public void testSubscriberCount() throws Exception {
            assertTrue("Wrong subscriber count", extractor.getSubscriberCount() >= 5e6);
        }
    }

    public static class CaptainDisillusion implements BaseChannelExtractorTest {
        private static YoutubeChannelExtractor extractor;

        @BeforeClass
        public static void setUp() throws Exception {
            NewPipe.init(DownloaderTestImpl.getInstance());
            extractor = (YoutubeChannelExtractor) YouTube
                    .getChannelExtractor("https://www.youtube.com/user/CaptainDisillusion/videos");
            extractor.fetchPage();
        }

        /*//////////////////////////////////////////////////////////////////////////
        // Extractor
        //////////////////////////////////////////////////////////////////////////*/

        @Test
        public void testServiceId() {
            assertEquals(YouTube.getServiceId(), extractor.getServiceId());
        }

        @Test
        public void testName() throws Exception {
            assertEquals("Captain Disillusion", extractor.getName());
        }

        @Test
        public void testId() throws Exception {
            assertEquals("UCEOXxzW2vU0P-0THehuIIeg", extractor.getId());
        }

        @Test
        public void testUrl() throws ParsingException {
            assertEquals("https://www.youtube.com/channel/UCEOXxzW2vU0P-0THehuIIeg", extractor.getUrl());
        }

        @Test
        public void testOriginalUrl() throws ParsingException {
            assertEquals("https://www.youtube.com/user/CaptainDisillusion/videos", extractor.getOriginalUrl());
        }

        /*//////////////////////////////////////////////////////////////////////////
        // ListExtractor
        //////////////////////////////////////////////////////////////////////////*/

        @Test
        public void testRelatedItems() throws Exception {
            defaultTestRelatedItems(extractor, YouTube.getServiceId());
        }

        @Test
        public void testMoreRelatedItems() throws Exception {
            defaultTestMoreItems(extractor, ServiceList.YouTube.getServiceId());
        }

         /*//////////////////////////////////////////////////////////////////////////
         // ChannelExtractor
         //////////////////////////////////////////////////////////////////////////*/

        @Test
        public void testDescription() throws Exception {
            final String description = extractor.getDescription();
            assertTrue(description, description.contains("In a world where"));
        }

        @Test
        public void testAvatarUrl() throws Exception {
            String avatarUrl = extractor.getAvatarUrl();
            assertIsSecureUrl(avatarUrl);
            assertTrue(avatarUrl, avatarUrl.contains("yt3"));
        }

        @Test
        public void testBannerUrl() throws Exception {
            String bannerUrl = extractor.getBannerUrl();
            assertIsSecureUrl(bannerUrl);
            assertTrue(bannerUrl, bannerUrl.contains("yt3"));
        }

        @Test
        public void testFeedUrl() throws Exception {
            assertEquals("https://www.youtube.com/feeds/videos.xml?channel_id=UCEOXxzW2vU0P-0THehuIIeg", extractor.getFeedUrl());
        }

        @Test
        public void testSubscriberCount() throws Exception {
            assertTrue("Wrong subscriber count", extractor.getSubscriberCount() >= 5e5);
        }
    }

    // this channel has no "Subscribe" button
    public static class EminemVEVO implements BaseChannelExtractorTest {
        private static YoutubeChannelExtractor extractor;

        @BeforeClass
        public static void setUp() throws Exception {
            NewPipe.init(DownloaderTestImpl.getInstance());
            extractor = (YoutubeChannelExtractor) YouTube
                    .getChannelExtractor("https://www.youtube.com/user/EminemVEVO/");
            extractor.fetchPage();
        }

        /*//////////////////////////////////////////////////////////////////////////
        // Extractor
        //////////////////////////////////////////////////////////////////////////*/

        @Test
        public void testServiceId() {
            assertEquals(YouTube.getServiceId(), extractor.getServiceId());
        }

        @Test
        public void testName() throws Exception {
            assertEquals("EminemVEVO", extractor.getName());
        }

        @Test
        public void testId() throws Exception {
            assertEquals("UC20vb-R_px4CguHzzBPhoyQ", extractor.getId());
        }

        @Test
        public void testUrl() throws ParsingException {
            assertEquals("https://www.youtube.com/channel/UC20vb-R_px4CguHzzBPhoyQ", extractor.getUrl());
        }

        @Test
        public void testOriginalUrl() throws ParsingException {
            assertEquals("https://www.youtube.com/user/EminemVEVO/", extractor.getOriginalUrl());
        }

        /*//////////////////////////////////////////////////////////////////////////
        // ListExtractor
        //////////////////////////////////////////////////////////////////////////*/

        @Test
        public void testRelatedItems() throws Exception {
            defaultTestRelatedItems(extractor, YouTube.getServiceId());
        }

        @Test
        public void testMoreRelatedItems() throws Exception {
            defaultTestMoreItems(extractor, YouTube.getServiceId());
        }

         /*//////////////////////////////////////////////////////////////////////////
         // ChannelExtractor
         //////////////////////////////////////////////////////////////////////////*/

        @Test
        public void testDescription() throws Exception {
            final String description = extractor.getDescription();
            assertTrue(description, description.contains("Eminem on Vevo"));
        }

        @Test
        public void testAvatarUrl() throws Exception {
            String avatarUrl = extractor.getAvatarUrl();
            assertIsSecureUrl(avatarUrl);
            assertTrue(avatarUrl, avatarUrl.contains("yt3"));
        }

        @Test
        public void testBannerUrl() throws Exception {
            String bannerUrl = extractor.getBannerUrl();
            assertIsSecureUrl(bannerUrl);
            assertTrue(bannerUrl, bannerUrl.contains("yt3"));
        }

        @Test
        public void testFeedUrl() throws Exception {
            assertEquals("https://www.youtube.com/feeds/videos.xml?channel_id=UC20vb-R_px4CguHzzBPhoyQ", extractor.getFeedUrl());
        }

        @Test
        public void testSubscriberCount() throws Exception {
            // there is no "Subscribe" button
            long subscribers = extractor.getSubscriberCount();
            assertEquals("Wrong subscriber count", -1, subscribers);
        }
    }

<<<<<<< HEAD
=======

>>>>>>> 4bc5b8d3
    public static class RandomChannel implements BaseChannelExtractorTest {
        private static YoutubeChannelExtractor extractor;

        @BeforeClass
        public static void setUp() throws Exception {
            NewPipe.init(DownloaderTestImpl.getInstance());
            extractor = (YoutubeChannelExtractor) YouTube
                    .getChannelExtractor("https://www.youtube.com/channel/UCUaQMQS9lY5lit3vurpXQ6w");
            extractor.fetchPage();
        }

        /*//////////////////////////////////////////////////////////////////////////
        // Extractor
        //////////////////////////////////////////////////////////////////////////*/

        @Test
        public void testServiceId() {
            assertEquals(YouTube.getServiceId(), extractor.getServiceId());
        }

        @Test
        public void testName() throws Exception {
            assertEquals("random channel", extractor.getName());
        }

        @Test
        public void testId() throws Exception {
            assertEquals("UCUaQMQS9lY5lit3vurpXQ6w", extractor.getId());
        }

        @Test
        public void testUrl() throws ParsingException {
            assertEquals("https://www.youtube.com/channel/UCUaQMQS9lY5lit3vurpXQ6w", extractor.getUrl());
        }

        @Test
        public void testOriginalUrl() throws ParsingException {
            assertEquals("https://www.youtube.com/channel/UCUaQMQS9lY5lit3vurpXQ6w", extractor.getOriginalUrl());
        }

        /*//////////////////////////////////////////////////////////////////////////
        // ListExtractor
        //////////////////////////////////////////////////////////////////////////*/

        @Test
        public void testRelatedItems() throws Exception {
            defaultTestRelatedItems(extractor, YouTube.getServiceId());
        }

        @Test
        public void testMoreRelatedItems() {
            try {
                defaultTestMoreItems(extractor, YouTube.getServiceId());
            } catch (Throwable ignored) {
                return;
            }

            fail("This channel doesn't have more items, it should throw an error");
        }

         /*//////////////////////////////////////////////////////////////////////////
         // ChannelExtractor
         //////////////////////////////////////////////////////////////////////////*/

        @Test
        public void testDescription() throws Exception {
            final String description = extractor.getDescription();
            assertTrue(description, description.contains("Hey there iu will upoload a load of pranks onto this channel"));
        }

        @Test
        public void testAvatarUrl() throws Exception {
            String avatarUrl = extractor.getAvatarUrl();
            assertIsSecureUrl(avatarUrl);
            assertTrue(avatarUrl, avatarUrl.contains("yt3"));
        }

        @Test
        public void testBannerUrl() throws Exception {
            String bannerUrl = extractor.getBannerUrl();
            assertIsSecureUrl(bannerUrl);
            assertTrue(bannerUrl, bannerUrl.contains("yt3"));
        }

        @Test
        public void testFeedUrl() throws Exception {
            assertEquals("https://www.youtube.com/feeds/videos.xml?channel_id=UCUaQMQS9lY5lit3vurpXQ6w", extractor.getFeedUrl());
        }

        @Test
        public void testSubscriberCount() throws Exception {
            long subscribers = extractor.getSubscriberCount();
            assertTrue("Wrong subscriber count: " + subscribers, subscribers >= 50);
        }
    }
}
<|MERGE_RESOLUTION|>--- conflicted
+++ resolved
@@ -488,10 +488,7 @@
         }
     }
 
-<<<<<<< HEAD
-=======
-
->>>>>>> 4bc5b8d3
+  
     public static class RandomChannel implements BaseChannelExtractorTest {
         private static YoutubeChannelExtractor extractor;
 
